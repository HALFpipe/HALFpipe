--- conflicted
+++ resolved
@@ -6,12 +6,7 @@
   version: {{ version }}
 
 source:
-<<<<<<< HEAD
-  git_url: git@github.com:zed/pytest-textual-snapshot.git
-  git_rev: fix/convert-into-python-package  # Use the specific branch
-=======
   git_url: https://github.com/Textualize/pytest-textual-snapshot.git
->>>>>>> 4cde682e
 
 build:
   noarch: python
