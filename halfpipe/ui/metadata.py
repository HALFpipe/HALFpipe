# -*- coding: utf-8 -*-
# emacs: -*- mode: python; py-indent-offset: 4; indent-tabs-mode: nil -*-
# vi: set ft=python sts=4 ts=4 sw=4 et:

from typing import List

from calamities import (
    TextView,
    SpacerView,
    NumberInputView,
    SingleChoiceInputView,
    FileInputView,
)

import numpy as np
from inflection import humanize
from marshmallow import fields

from .step import Step
from ..io.parse import loadspreadsheet
from ..io.metadata import direction_code_str, slice_timing_str
from ..io.metadata.niftiheader import NiftiheaderLoader
from ..model import space_codes, slice_order_strs
from ..utils import logger


def _get_field(schema, key):
    if isinstance(schema, type):
        instance = schema()
    else:
        instance = schema
    if "metadata" in instance.fields:
        return _get_field(instance.fields["metadata"].nested, key)
    return instance.fields.get(key)


def _get_unit(schema, key):
    field = _get_field(schema, key)
    if field is not None:
        return field.metadata.get("unit")


def display_str(x):
    if x == "MNI152NLin6Asym":
        return "MNI ICBM 152 non-linear 6th Generation Asymmetric (FSL)"
    elif x == "MNI152NLin2009cAsym":
        return "MNI ICBM 2009c Nonlinear Asymmetric"
    elif x == "slice_encoding_direction":
        return "slice acquisition direction"
    return humanize(x)


class SliceTimingFileStep(Step):
    key = "slice_timing_file"

    def __init__(self, app, filters, schema, suggestion, next_step_type, appendstr=""):
        super(SliceTimingFileStep, self).__init__(app)

        self.schema = schema
        self.field = _get_field(self.schema, self.key)
        self.appendstr = appendstr

        self.suggestion = suggestion

        self.filters = filters

        self.next_step_type = next_step_type

    def setup(self, ctx):
        humankey = display_str(self.key).lower()

        unit = _get_unit(self.schema, self.key)
        field = self.field

        assert isinstance(field, fields.List)

        if self.filters is None:
            specfileobj = ctx.spec.files[-1]
            self.specfileobjs = [specfileobj]

            resolved_spec = ctx.database.resolved_spec
            fileobjs_by_specfilepaths = resolved_spec.fileobjs_by_specfilepaths
            self.filepaths = [
                fileobj.path
                for fileobj in fileobjs_by_specfilepaths[specfileobj.path]
            ]
        else:
            self.filepaths = ctx.database.get(**self.filters)
            self.specfileobjs = set(
                ctx.database.specfileobj(filepath)
                for filepath in self.filepaths
            )

        for field in ["slice_encoding_direction", "repetition_time"]:
            ctx.database.fillmetadata(
                field, self.filepaths
            )  # should have already been done, but can't hurt

        header_str = f"Import {humankey} values{self.appendstr}"
        if unit is not None:
            header_str += f" in {unit}"
        header_str += " from a file"

        self._append_view(TextView(header_str))

        self.input_view = FileInputView()

        self._append_view(self.input_view)
        self._append_view(SpacerView(1))

    def run(self, ctx):
        while True:
            self.result = self.input_view()

            if self.result is None:
                return False

<<<<<<< HEAD
            # validate
=======
            spreadsheet = loadspreadsheet(filepath)
            valuearray = spreadsheet.values.ravel().astype(np.float64)
            valuelist: List = list(valuearray.tolist())
>>>>>>> cc2e8931

            filepath = self.result
            try:
                spreadsheet = loadspreadsheet(filepath)
                valuearray = np.ravel(spreadsheet.values).astype(np.float64)
                valuelist = list(valuearray.tolist())
                value = self.field.deserialize(valuelist)
            except Exception as e:
                logger.warning(f'Failed to read slice timing from "{filepath}"', exc_info=e)
                continue  # try again for correct file

            for filepath in self.filepaths:
                slice_encoding_axis = ["i", "j", "k"].index(
                    ctx.database.metadata(filepath, "slice_encoding_direction")[0]
                )
                repetition_time = ctx.database.metadata(filepath, "repetition_time")

                header, _ = NiftiheaderLoader.load(filepath)
                if header is not None:
                    n_slices = header.get_data_shape()[slice_encoding_axis]
                    if n_slices != len(value):
                        logger.warning(
                            f'Slice timing from "{filepath}" has {len(value):d} values, but "{filepath}" has {n_slices:d} slices'
                        )
                        continue  # try again for correct file

                for i, time in enumerate(value):
                    if time > repetition_time:
                        logger.warning(
                            f"Invalid time for slice {i+1:d}: "
                            f'{time:f} seconds is greater than repetition_time of file "{filepath}" ({repetition_time:f} seconds)'
                        )
                        continue  # try again

            return True

    def next(self, ctx):
        if self.result is not None:
            filepath = self.result

            for specfileobj in self.specfileobjs:
                if not hasattr(specfileobj, "metadata"):
                    specfileobj.metadata = dict()
                specfileobj.metadata[self.key] = filepath

        return self.next_step_type(self.app)(ctx)


class SetMetadataStep(Step):
    def __init__(self, app, filters, schema, key, suggestion, next_step_type, appendstr=""):
        super(SetMetadataStep, self).__init__(app)

        self.schema = schema
        self.key = key
        self.field = _get_field(self.schema, self.key)
        self.appendstr = appendstr

        self.suggestion = suggestion

        self.filters = filters

        self.next_step_type = next_step_type

    def setup(self, ctx):
        humankey = display_str(self.key).lower()

        unit = _get_unit(self.schema, self.key)
        field = self.field

        header_str = f"Specify {humankey}{self.appendstr}"
        if unit is not None and self.key != "slice_timing":
            header_str += f" in {unit}"

        self._append_view(TextView(header_str))

        self.aliases = {}

        if field.validate is not None and hasattr(field.validate, "choices") or self.key == "slice_timing":
            choices = None
            display_choices = None

            if self.key == "slice_timing":
                choices = [*slice_order_strs, "import from file"]
                display_choices = [
                    "Sequential increasing (1, 2, ...)",
                    "Sequential decreasing (... 2, 1)",
                    "Alternating increasing even first (2, 4, ... 1, 3, ...)",
                    "Alternating increasing odd first (1, 3, ... 2, 4, ...)",
                    "Alternating decreasing even first (... 3, 1, ... 4, 2)",
                    "Alternating decreasing odd first (... 4, 2, ... 3, 1)",
                    "Import from file"
                ]

            if choices is None:
                choices = [*field.validate.choices]

            if set(space_codes).issubset(choices):
                choices = [*space_codes]
                if self.key == "slice_encoding_direction":
                    choices = list(reversed(choices))
                display_choices = [
                    display_str(direction_code_str(choice, None)) for choice in choices
                ]

            if display_choices is None:
                display_choices = [display_str(choice) for choice in choices]

            self.aliases = dict(zip(display_choices, choices))

            self.input_view = SingleChoiceInputView(display_choices, isVertical=True)

        elif isinstance(field, fields.Float):
            self.input_view = NumberInputView()

        else:
            raise ValueError(f'Unsupported metadata field "{field}"')

        self._append_view(self.input_view)
        self._append_view(SpacerView(1))

    def run(self, ctx):
        self.result = self.input_view()
        if self.result is None:
            return False
        return True

    def next(self, ctx):
        if self.result is not None:
            key = self.key
            value = self.result

            if value in self.aliases:
                value = self.aliases[value]

            if key == "slice_timing":
                if value == "import from file":
                    return SliceTimingFileStep(
                        self.app,
                        self.filters,
                        self.schema,
                        self.suggestion,
                        self.next_step_type,
                        appendstr=self.appendstr
                    )(ctx)
                else:  # a code was specified
                    key = "slice_timing_code"
                    self.field = _get_field(self.schema, key)

            value = self.field.deserialize(value)

            if self.filters is None:
                specfileobjs = [ctx.spec.files[-1]]
            else:
                filepaths = ctx.database.get(**self.filters)
                specfileobjs = set(ctx.database.specfileobj(filepath) for filepath in filepaths)

            for specfileobj in specfileobjs:
                if not hasattr(specfileobj, "metadata"):
                    specfileobj.metadata = dict()
                specfileobj.metadata[key] = value

        return self.next_step_type(self.app)(ctx)


class CheckMetadataStep(Step):
    schema = None

    key = None
    appendstr = ""

    filters = None

    next_step_type = None

    def _should_skip(self, ctx):
        return False

    def setup(self, ctx):
        self.is_first_run = True
        self.should_skip = self._should_skip(ctx)
        self.choice = None

        if self.should_skip:
            self.is_missing = True
            return

        humankey = display_str(self.key).lower()

        if self.filters is None:
            filepaths = [
                fileobj.path for fileobj in ctx.database.fromspecfileobj(ctx.spec.files[-1])
            ]
        else:
            filepaths = [*ctx.database.get(**self.filters)]

        ctx.database.fillmetadata(self.key, filepaths)

        vals = [ctx.database.metadata(filepath, self.key) for filepath in filepaths]
        self.suggestion = None

        if self.key == "phase_encoding_direction" or self.key == "slice_encoding_direction":
            for i, val in enumerate(vals):
                if val is not None:
                    vals[i] = direction_code_str(val, filepaths[i])

        elif self.key == "slice_timing":
            for i, val in enumerate(vals):
                if val is not None:
                    sts = slice_timing_str(val)
                    if sts == "unknown":
                        val = np.array(val)
                        sts = np.array2string(val, max_line_width=16384)
                    else:
                        sts = humanize(sts)
                    vals[i] = sts

        if any(val is None for val in vals):
            self.is_missing = True
            self._append_view(TextView(f"Missing {humankey} values"))

            vals = [val if val is not None else "missing" for val in vals]
        else:
            self.is_missing = False
            self._append_view(TextView(f"Check {humankey} values{self.appendstr}"))

        assert isinstance(vals, List)

        uniquevals, counts = np.unique(vals, return_counts=True)
        order = np.argsort(counts)

        column1 = []
        for i in range(min(10, len(order))):
            column1.append(f"{counts[i]} images")
        column1width = max(len(s) for s in column1)

        unit = _get_unit(self.schema, self.key)
        if unit is None:
            unit = ""

        if self.key == "slice_timing":
            unit = ""

        for i in range(min(10, len(order))):
            display = display_str(f"{uniquevals[i]}")
            if self.suggestion is None:
                self.suggestion = display
            tablerow = f" {column1[i]:>{column1width}} - {display}"
            if uniquevals[i] != "missing":
                tablerow = f"{tablerow} {unit}"
            self._append_view(TextView(tablerow))

        if len(order) > 10:
            self._append_view(TextView("..."))

        if self.is_missing is False:
            self._append_view(TextView("Proceed with these values?"))
            self.input_view = SingleChoiceInputView(["Yes", "No"], isVertical=False)
            self._append_view(self.input_view)

        self._append_view(SpacerView(1))

    def run(self, ctx):
        if self.is_missing:
            return self.is_first_run
        else:
            self.choice = self.input_view()
            if self.choice is None:
                return False
            return True

    def next(self, ctx):
        if self.is_first_run or not self.is_missing:
            self.is_first_run = False
            if self.choice == "Yes" or self.should_skip:
                return self.next_step_type(self.app)(ctx)
            else:
                return SetMetadataStep(
                    self.app,
                    self.filters,
                    self.schema,
                    self.key,
                    self.suggestion,
                    self.next_step_type,
                    appendstr=self.appendstr
                )(ctx)<|MERGE_RESOLUTION|>--- conflicted
+++ resolved
@@ -1,8 +1,6 @@
 # -*- coding: utf-8 -*-
 # emacs: -*- mode: python; py-indent-offset: 4; indent-tabs-mode: nil -*-
 # vi: set ft=python sts=4 ts=4 sw=4 et:
-
-from typing import List
 
 from calamities import (
     TextView,
@@ -115,13 +113,7 @@
             if self.result is None:
                 return False
 
-<<<<<<< HEAD
             # validate
-=======
-            spreadsheet = loadspreadsheet(filepath)
-            valuearray = spreadsheet.values.ravel().astype(np.float64)
-            valuelist: List = list(valuearray.tolist())
->>>>>>> cc2e8931
 
             filepath = self.result
             try:
@@ -347,7 +339,7 @@
             self.is_missing = False
             self._append_view(TextView(f"Check {humankey} values{self.appendstr}"))
 
-        assert isinstance(vals, List)
+        assert isinstance(vals, list)
 
         uniquevals, counts = np.unique(vals, return_counts=True)
         order = np.argsort(counts)
