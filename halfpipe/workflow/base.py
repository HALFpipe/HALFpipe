--- conflicted
+++ resolved
@@ -6,7 +6,6 @@
 from pathlib import Path
 
 from nipype.pipeline import engine as pe
-from niworkflows.interfaces.bids import BIDSFreeSurferDir
 from fmriprep import config
 
 from .factory import FactoryContext
@@ -124,13 +123,10 @@
     # patch workflow
 
     config_factory = deepcopyfactory(workflow.config)
-<<<<<<< HEAD
-=======
-    uses_freesurfer = False
 
     omp_nthreads = config.nipype.omp_nthreads
     assert isinstance(omp_nthreads, int)
->>>>>>> dd6ecf94
+
     for node in workflow._get_all_nodes():
 
         node.config = config_factory()
