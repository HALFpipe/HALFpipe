--- conflicted
+++ resolved
@@ -3,11 +3,7 @@
 FROM condaforge/mambaforge:latest AS builder
 
 RUN mamba update --yes --all
-<<<<<<< HEAD
-RUN mamba install -c conda-forge --yes "boa"
-=======
 RUN mamba install --yes "boa"
->>>>>>> 28846b49
 
 # Build all custom recipes in one command. We build our own conda packages to simplify
 # the environment creation process, as some of them were only available in pypi.
