--- conflicted
+++ resolved
@@ -13,44 +13,8 @@
 RUN cd /pipeline && \
     pip install --upgrade pip && \
     pip install .[all] && \
-<<<<<<< HEAD
-    rm -rf ~/.cache/pip
-
- RUN apt-get update && \
-     apt-get install -y graphviz \
-       graphviz-dev
-
-# RUN mkdir -p /root/src/cpac && \
-#     curl -sSL "https://api.github.com/repos/FCP-INDI/C-PAC/tarball/${CPAC_VERSION}" \
-#     | tar -xzC /root/src/cpac --strip-components 1 && \
-#     2to3 --no-diffs --verbose -w -n /root/src/cpac/*.py && \
-#     cd /root/src/cpac && \
-#     pip install -r requirements.txt && \
-#     pip install .[all] --no-compile && \
-#     rm -rf ~/.cache/pip
-
-RUN mkdir /ext
-
-COPY ./qualitycheck /root/src/qualitycheck
-RUN curl -sL https://deb.nodesource.com/setup_10.x | bash && \
-  apt-get install -y nodejs &&  \
-  cd /root/src/qualitycheck && \
-  npm install && npm run build && \
-  cp -r dist/index.html /root/src && \
-  cd .. && rm -rf qualitycheck && \
-  apt-get purge -y nodejs
-
-COPY . /root/src/pipeline
-RUN cd /root/src/pipeline && \
-    cp ../index.html pipeline && \
-    python setup.py install && \
-    rm -rf ~/.cache/pip && \
-    mv /root/src/pipeline/static /opt/static
-
-=======
     python postsetup.py && \
     rm -rf ~/.cache/pip && \
     cd .. && rm -rf /root/src/pipeline
     
->>>>>>> 59574082
 ENTRYPOINT ["/usr/local/miniconda/bin/pipeline"]