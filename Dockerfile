# syntax=docker/dockerfile:1.10

ARG fmriprep_version=25.1.1

<<<<<<< HEAD
FROM condaforge/miniforge3 AS conda
RUN conda config --system --append channels https://fsl.fmrib.ox.ac.uk/fsldownloads/fslconda/public/ && \
=======
FROM condaforge/miniforge3 AS install
RUN conda config --system --append channels https://fsl.fmrib.ox.ac.uk/fsldownloads/fslconda/public && \
>>>>>>> 57f4ac24
    conda config --system --set remote_max_retries 10 \
        --set remote_backoff_factor 2 \
        --set remote_connect_timeout_secs 60 \
        --set remote_read_timeout_secs 240

RUN --mount=type=cache,target=/opt/conda/pkgs \
    --mount=source=conda-bld,target=/conda-bld \
    conda create --yes \
    --name "fmriprep" \
    --channel file:///conda-bld \
    --channel https://fsl.fmrib.ox.ac.uk/fsldownloads/fslconda/public \
    python=3.11 nodejs sqlite halfpipe

RUN conda clean --yes --all --force-pkgs-dirs && \
    find /opt/conda -follow -type f -name "*.a" -delete

RUN conda run --name="fmriprep" python -c "from matplotlib import font_manager" && \
    sed -i '/backend:/s/^#*//;/^backend/s/: .*/: Agg/' \
        $(conda run --name="fmriprep" python -c "import matplotlib; print(matplotlib.matplotlib_fname())")

RUN echo "6.0.0" >/opt/conda/envs/fmriprep/etc/fslversion

FROM nipreps/fmriprep:${fmriprep_version}

# Create these empty directories, so that they can be used for singularity
# bind mounts later
RUN mkdir /ext /host && \
    chmod a+rwx /ext /host

ENV XDG_CACHE_HOME="/var/cache" \
    HALFPIPE_RESOURCE_DIR="/var/cache/halfpipe" \
    TEMPLATEFLOW_HOME="/var/cache/templateflow" \
    PATH="/opt/conda/bin:$PATH" \
    MATLABROOT="/opt/conda/envs/fmriprep/lib/mcr"
ENV LD_LIBRARY_PATH="$LD_LIBRARY_PATH:$MATLABROOT/bin/glnxa64:$MATLABROOT/runtime/glnxa64:$MATLABROOT/sys/os/glnxa64:$MATLABROOT/sys/java/jre/glnxa64/jre/lib/amd64/native_threads:$MATLABROOT/sys/java/jre/glnxa64/jre/lib/amd64/server:$MATLABROOT/sys/java/jre/glnxa64/jre/lib/amd64"
RUN mv /home/fmriprep/.cache/templateflow /var/cache

# Add `coinstac` server components
COPY --from=coinstacteam/coinstac-base:latest /server/ /server/

# Add git config for datalad commands
RUN git config --global user.name "HALFpipe" && \
    git config --global user.email "halfpipe@fmri.science"

RUN rm -rf /opt/conda
COPY --from=install /opt/conda/ /opt/conda/

# Download all resources
RUN --mount=source=src/halfpipe/resource.py,target=/resource.py \
    conda run --name="fmriprep" python /resource.py

ENTRYPOINT ["/opt/conda/envs/fmriprep/bin/halfpipe"]<|MERGE_RESOLUTION|>--- conflicted
+++ resolved
@@ -2,13 +2,8 @@
 
 ARG fmriprep_version=25.1.1
 
-<<<<<<< HEAD
-FROM condaforge/miniforge3 AS conda
-RUN conda config --system --append channels https://fsl.fmrib.ox.ac.uk/fsldownloads/fslconda/public/ && \
-=======
 FROM condaforge/miniforge3 AS install
 RUN conda config --system --append channels https://fsl.fmrib.ox.ac.uk/fsldownloads/fslconda/public && \
->>>>>>> 57f4ac24
     conda config --system --set remote_max_retries 10 \
         --set remote_backoff_factor 2 \
         --set remote_connect_timeout_secs 60 \
