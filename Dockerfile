--- conflicted
+++ resolved
@@ -8,15 +8,9 @@
 # Build all custom recipes in one command. We build our own conda packages to simplify
 # the environment creation process, as some of them were only available in pypi.
 COPY recipes /recipes
-<<<<<<< HEAD
 RUN for pkg in rmath traits nipype niflow-nipype1-workflows sqlalchemy pybids nitransforms tedana templateflow niworkflows sdcflows smriprep fmriprep; do \
         conda mambabuild --no-anaconda-upload /recipes/$pkg && \
         conda build purge; \
-=======
-RUN for pkg in rmath traits niflow-nipype1-workflows nitransforms pybids; do \
-    conda mambabuild --no-anaconda-upload /recipes/$pkg && \
-    conda build purge; \
->>>>>>> dac5d3ed
     done
 
 FROM condaforge/mambaforge:latest AS install
