# syntax=docker/dockerfile-upstream:master

ARG FMRIPREP_VERSION=20.2.7

# Build all custom recipes in one command. We build our own conda packages to simplify
# the environment creation process, as some of them were only available in pypi
FROM condaforge/mambaforge:latest AS builder

<<<<<<< HEAD
# Ensure the ARG is available in this stage of the Dockerfile
ARG FMRIPREP_VERSION
RUN mamba install --yes "boa" "conda-verify"
=======
RUN mamba update --yes --all
RUN mamba install --yes "boa"

# Build all custom recipes in one command. We build our own conda packages to simplify
# the environment creation process, as some of them were only available in pypi.
>>>>>>> 28846b49
COPY recipes /recipes

# We manually specify the numpy version here to silence an irrelevant warning as per
# https://github.com/conda/conda-build/issues/3170
RUN for recipe in /recipes/${FMRIPREP_VERSION}/*; do \
    conda mambabuild --numpy "1.24" --no-anaconda-upload --use-local $recipe && \
    conda build purge; \
done

# We install built recipes and cleans unnecessary files such as static libraries
FROM condaforge/mambaforge:latest AS install

COPY --from=builder /opt/conda/conda-bld/ /opt/conda/conda-bld/
RUN mamba install --yes --use-local \
    "python=3.11" "nodejs" "halfpipe" "sqlite" && \
    mamba clean --yes --all --force-pkgs-dirs \
    && find /opt/conda -follow -type f -name "*.a" -delete \
    && rm -rf /opt/conda/conda-bld

# Re-apply `matplotlib` settings after re-installing conda. This silences
# a warning that will otherwise be printed every time `matplotlib` is imported.
# This command re-caches fonts and sets 'Agg' as default backend for `matplotlib`.
# Taken from fmriprep's Dockerfile
RUN python -c "from matplotlib import font_manager" && \
    sed -i '/backend:/s/^#*//;/^backend/s/: .*/: Agg/' \
        $( python -c "import matplotlib; print(matplotlib.matplotlib_fname())" )

# Create the final image based on existing fmriprep image
FROM nipreps/fmriprep:${FMRIPREP_VERSION}

# Create these empty directories, so that they can be used for singularity
# bind mounts later
RUN mkdir /ext /host \
    && chmod a+rwx /ext /host

# Use `/var/cache` for downloaded resources instead of `/home/fmriprep/.cache`,
# because it is less likely to be obscured by default bind mounts when running with
# singularity. These have been reported by users running on specific HPC systems
ENV XDG_CACHE_HOME="/var/cache" \
    HALFPIPE_RESOURCE_DIR="/var/cache/halfpipe" \
    TEMPLATEFLOW_HOME="/var/cache/templateflow"
RUN mv /home/fmriprep/.cache/templateflow /var/cache

# We install ants previously using conda (through a dependency in the halfpipe
# recipe), to get an important bug fix (#691). We delete the ants that came with
# fmriprep and update the `PATH` to reflect the new ants location
RUN rm -rf /usr/lib/ants
ENV PATH="${PATH//:\/usr\/lib\/ants/}"

# Add `coinstac` server components
COPY --from=coinstacteam/coinstac-base:latest /server/ /server/

# Add git config for datalad commands
RUN git config --global user.name "Halfpipe" \
    && git config --global user.email "halfpipe@fmri.science"

# Copy `conda` from `install` stage
COPY --from=install /opt/conda/ /opt/conda/

# The fmriprep container comes with conda in `/usr/local/miniconda`.
# Instead, halfpipe uses conda from the corresponding docker image,
# where it is installed in `/opt/conda`.
# Therefore, we update the `PATH` to reflect new conda location
ENV PATH="${PATH/\/usr\/local\/miniconda\/bin//opt/conda/bin}" \
    MAMBA_EXE="/opt/conda/bin/mamba"

# Download all resources
RUN --mount=source=src/halfpipe/resource.py,target=/resource.py \
    python /resource.py

ENTRYPOINT ["/opt/conda/bin/halfpipe"]<|MERGE_RESOLUTION|>--- conflicted
+++ resolved
@@ -6,17 +6,9 @@
 # the environment creation process, as some of them were only available in pypi
 FROM condaforge/mambaforge:latest AS builder
 
-<<<<<<< HEAD
 # Ensure the ARG is available in this stage of the Dockerfile
 ARG FMRIPREP_VERSION
 RUN mamba install --yes "boa" "conda-verify"
-=======
-RUN mamba update --yes --all
-RUN mamba install --yes "boa"
-
-# Build all custom recipes in one command. We build our own conda packages to simplify
-# the environment creation process, as some of them were only available in pypi.
->>>>>>> 28846b49
 COPY recipes /recipes
 
 # We manually specify the numpy version here to silence an irrelevant warning as per
@@ -24,7 +16,7 @@
 RUN for recipe in /recipes/${FMRIPREP_VERSION}/*; do \
     conda mambabuild --numpy "1.24" --no-anaconda-upload --use-local $recipe && \
     conda build purge; \
-done
+    done
 
 # We install built recipes and cleans unnecessary files such as static libraries
 FROM condaforge/mambaforge:latest AS install
@@ -42,7 +34,7 @@
 # Taken from fmriprep's Dockerfile
 RUN python -c "from matplotlib import font_manager" && \
     sed -i '/backend:/s/^#*//;/^backend/s/: .*/: Agg/' \
-        $( python -c "import matplotlib; print(matplotlib.matplotlib_fname())" )
+    $( python -c "import matplotlib; print(matplotlib.matplotlib_fname())" )
 
 # Create the final image based on existing fmriprep image
 FROM nipreps/fmriprep:${FMRIPREP_VERSION}
