--- conflicted
+++ resolved
@@ -116,17 +116,11 @@
             filepath = self.result
             try:
                 spreadsheet = read_spreadsheet(filepath)
-<<<<<<< HEAD
-                valuearray = np.ravel(np.array(spreadsheet.values, dtype=np.float64))
-                valuelist = list(valuearray.tolist())
-                value = self.field.deserialize(valuelist)
-=======
                 value_array = np.ravel(spreadsheet.values).astype(np.float64)
                 value_list: Any = value_array.tolist()
                 if not isinstance(value_list, list):
                     raise ValueError(f"Invalid slice timing values: {value_list}")
                 value = self.field.deserialize(value_list)
->>>>>>> 08968b6b
 
                 for filepath in self.filepaths:
                     slice_encoding_direction = ctx.database.metadata(filepath, "slice_encoding_direction")
