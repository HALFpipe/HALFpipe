# -*- coding: utf-8 -*-
# emacs: -*- mode: python; py-indent-offset: 4; indent-tabs-mode: nil -*-
# vi: set ft=python sts=4 ts=4 sw=4 et:

import logging
from argparse import Namespace
from pathlib import Path
from typing import Any, Mapping

logger = logging.getLogger("halfpipe")


def run_stage_ui(opts: Namespace):
    from ..ui import init_spec_ui
    from ..ui.components.config import Config as UIConfig

    UIConfig.fs_root = str(opts.fs_root)

    if opts.tui:
        import os

        from ..tui.base import MainApp

        if opts.tui_dev:
            os.environ["TEXTUAL"] = "devtools,debug"

<<<<<<< HEAD
        app = MainApp(opts)
        app.run()
        # # update opts based on selection in tui
        # if opts_tui:
        # for k in vars(opts).keys() & opts_tui.keys():
        # setattr(opts, k, opts_tui[k])
=======
        # 'opts' is passed by reference to the textual TUI so it is modified directly there
        app = MainApp(opts)
        app.run()
>>>>>>> 644da7a4
        logger.info(f"The options after running TUI are: {opts}")

        if opts.workdir is False:
            import os

            os._exit(0)
    else:
        opts.workdir = init_spec_ui(workdir=opts.workdir, debug=opts.debug)


def run_stage_workflow(opts):
    from fmriprep import config

    if opts.nipype_omp_nthreads is not None and opts.nipype_omp_nthreads > 0:
        config.nipype.omp_nthreads = opts.nipype_omp_nthreads  # type: ignore
        omp_nthreads_origin = "command line arguments"

    elif opts.use_cluster:
        config.nipype.omp_nthreads = 2
        omp_nthreads_origin = "from --use-cluster"

    else:
        omp_nthreads = opts.nipype_n_procs // 4
        if omp_nthreads < 1:
            omp_nthreads = 1
        if omp_nthreads > 8:
            omp_nthreads = 8
        config.nipype.omp_nthreads = omp_nthreads

        omp_nthreads_origin = "inferred"

    logger.info(f"config.nipype.omp_nthreads={config.nipype.omp_nthreads} ({omp_nthreads_origin})")

    from ..workflows.base import init_workflow
    from ..workflows.execgraph import init_execgraph

    workflow = init_workflow(opts.workdir, spec_path=opts.spec_path, bids_database_dir=opts.bids_database_dir)

    if workflow is None:
        return None

    opts.graphs = init_execgraph(opts.workdir, workflow)

    if opts.graphs is None:
        return

    if opts.use_cluster:
        from ..cluster import make_script

        make_script(opts.workdir, opts.graphs, opts)


def run_stage_run(opts: Namespace):
    from math import ceil

    import networkx as nx
    import numpy as np

    from ..utils.path import resolve

    workdir: Path = opts.workdir

    if opts.graphs is not None:
        graphs: Mapping[str, Any] = opts.graphs
        logger.info("Using graphs from previous step")

    else:
        if opts.graphs_file is not None:
            from ..utils.pickle import load_pickle

            fs_root = Path(opts.fs_root)
            graphs_file = str(resolve(opts.graphs_file, fs_root))

            logger.info(f'Using graphs defined in file "{graphs_file}"')

            obj = load_pickle(graphs_file)
            if not isinstance(obj, Mapping):
                raise ValueError(f'Invalid graphs file "{graphs_file}"')

            graphs = obj

        elif opts.uuid is not None:
            from ..utils.cache import uncache_obj

            obj = uncache_obj(workdir, type_str="graphs", uuid=opts.uuid)
            if not isinstance(obj, Mapping):
                raise ValueError(f'Could not find graphs for "{opts.uuid}"')

            graphs = obj

        else:
            raise RuntimeError('Please specify the uuid of the execution graphs to run using "--uuid"')

    if opts.nipype_resource_monitor is True:
        import nipype

        nipype.config.enable_resource_monitor()

    plugin_args: dict[str, Path | bool | float] = dict(
        workdir=workdir,
        watchdog=opts.watchdog,
        stop_on_first_crash=opts.debug,
        resource_monitor=opts.nipype_resource_monitor,
        raise_insufficient=False,
        keep=opts.keep,
    )

    if opts.nipype_n_procs is not None:
        plugin_args["n_procs"] = opts.nipype_n_procs

    if opts.nipype_memory_gb is not None:
        plugin_args["memory_gb"] = opts.nipype_memory_gb
    else:
        from ..memory import memory_limit

        memory_gb = memory_limit()
        if memory_gb is not None:
            plugin_args["memory_gb"] = memory_gb

    runnername = f"{opts.nipype_run_plugin}Plugin"

    import nipype.pipeline.plugins as nip

    import halfpipe.plugins as ppp

    if hasattr(ppp, runnername):
        logger.info(f'Using a patched version of nipype_run_plugin "{runnername}"')
        runnercls = getattr(ppp, runnername)

    elif hasattr(nip, runnername):
        logger.warning(f'Using unsupported nipype_run_plugin "{runnername}"')
        runnercls = getattr(nip, runnername)

    else:
        raise ValueError(f'Unknown nipype_run_plugin "{runnername}"')

    from pprint import pformat

    logger.debug(f"Using plugin arguments\n{pformat(plugin_args)}")

    from ..workflows.execgraph import filter_subjects

    chunks = list(graphs.keys())
    subjects = filter_subjects(chunks, opts)

    n_chunks = opts.n_chunks
    if n_chunks is None:
        if opts.subject_chunks or opts.use_cluster:
            n_chunks = len(subjects)
        else:
            n_chunks = ceil(len(subjects) / float(opts.max_chunk_size))

    index_arrays = np.array_split(np.arange(len(subjects)), n_chunks)

    if opts.only_chunk_index is not None:
        zero_based_chunk_index = opts.only_chunk_index - 1
        if zero_based_chunk_index >= n_chunks or zero_based_chunk_index < 0:
            logger.info(f"Not running chunk {opts.only_chunk_index} as is not defined")
            return

        logger.info(f"Will run subject level chunk {opts.only_chunk_index} of {n_chunks}")

        index_arrays = [index_arrays[zero_based_chunk_index]]

    elif opts.only_model_chunk:
        index_arrays = list()

    chunks_to_run: list[nx.DiGraph] = list()
    for index_array in index_arrays:
        graph_list = [graphs[subjects[i]] for i in index_array]
        chunks_to_run.append(
            nx.compose_all(graph_list)  # type: ignore
        )  # take len(index_array) subjects and compose

    if opts.only_chunk_index is not None:
        logger.info("Will not run model chunk")

    elif "model" in graphs:
        logger.info("Will run model chunk")

        chunks_to_run.append(graphs["model"])

    if len(chunks_to_run) == 0:
        raise ValueError("No graphs to run")

    from nipype.interfaces import freesurfer as fs

    if any(isinstance(node.interface, fs.FSCommand) for chunk in chunks_to_run for node in chunk.nodes):
        from niworkflows.utils.misc import check_valid_fs_license

        if not check_valid_fs_license():
            raise RuntimeError(
                "fMRIPrep needs to use FreeSurfer commands, but a valid license file for FreeSurfer could not be found. \n"
                "HALFpipe looked for an existing license file at several paths, in this order: \n"
                '1) a "license.txt" file in your HALFpipe working directory \n'
                '2) command line argument "--fs-license-file" \n'
                "Get it (for free) by registering at https://surfer.nmr.mgh.harvard.edu/registration.html"
            )

    from nipype.pipeline import engine as pe

    for i, chunk in enumerate(chunks_to_run):
        if len(chunks_to_run) > 1:
            logger.info(f"Running chunk {i + 1} of {len(chunks_to_run)}")

        try:
            assert isinstance(chunk, nx.DiGraph)

            runner = runnercls(plugin_args=plugin_args)
            firstnode = next(iter(chunk.nodes()))
            if firstnode is not None:
                assert isinstance(firstnode, pe.Node)
                runner.run(chunk, updatehash=False, config=firstnode.config)
        except Exception as e:
            if opts.debug:
                raise e
            else:
                logger.warning(f"Ignoring exception in chunk {i + 1}", exc_info=True)

        if len(chunks_to_run) > 1:
            logger.info(f"Completed chunk {i + 1} of {len(chunks_to_run)}")


def run(opts, should_run):
    import os

    from ..utils.path import resolve

    if not opts.verbose:
        logger.log(
            25,
            'Option "--verbose" was not specified. Will not print detailed logs to the terminal. \n'
            'Detailed logs information will only be available in the "log.txt" file in the working directory. ',
        )

    logger.debug(f"debug={opts.debug}")

    logger.debug(f'should_run["spec-ui"]={should_run["spec-ui"]}')
    if should_run["spec-ui"]:
        logger.info("Stage: spec-ui")
        run_stage_ui(opts)
    else:
        logger.info("Loading existing spec")

    assert opts.workdir is not None, 'Missing working directory. Please specify using "--workdir"'
    assert Path(opts.workdir).is_dir(), "Working directory does not exist"

    if opts.fs_license_file is not None:
        fs_license_file = resolve(opts.fs_license_file, opts.fs_root)
        if fs_license_file.is_file():
            os.environ["FS_LICENSE"] = str(fs_license_file)
    else:
        from glob import glob

        license_files = list(glob(str(Path(opts.workdir) / "*license*")))

        if len(license_files) > 0:
            license_file = str(license_files[0])
            os.environ["FS_LICENSE"] = license_file

    if os.environ.get("FS_LICENSE") is not None:
        logger.debug(f'Using FreeSurfer license "{os.environ["FS_LICENSE"]}"')

    opts.graphs = None

    logger.debug(f'should_run["workflow"]={should_run["workflow"]}')
    if should_run["workflow"]:
        logger.info("Stage: workflow")
        run_stage_workflow(opts)

    logger.debug(f'should_run["run"]={should_run["run"]}')
    logger.debug(f"opts.use_cluster={opts.use_cluster}")

    if should_run["run"] and not opts.use_cluster:
        logger.info("Stage: run")
        run_stage_run(opts)


def main() -> None:
    # make these variables available in top scope
    opts: Namespace | None = None
    profiler_instance = None

    debug: bool = False
    profile: bool = False

    try:
        from ..logging.base import setup_context as setup_logging_context

        setup_logging_context()

        from .parser import parse_args

        opts, should_run = parse_args()
        debug = getattr(opts, "debug", False)
        profile = getattr(opts, "profile", False)

        from ..utils.pickle import patch_nipype_unpickler

        patch_nipype_unpickler()

        if profile is True:
            from cProfile import Profile

            profiler_instance = Profile()
            profiler_instance.enable()

        from .. import __version__

        logger.info(f"HALFpipe version {__version__}")

        action = getattr(opts, "action", None)
        if action is not None:
            logger.info(f"Running action {action}")
            action(opts)
        else:
            run(opts, should_run)
    except Exception as e:
        logger.exception("Exception: %s", e, exc_info=True)

        if debug:
            import pdb

            pdb.post_mortem()
    finally:
        if profile and profiler_instance is not None:
            profiler_instance.disable()
            if opts is not None:
                from ..utils.time import format_current_time

                profiler_instance.dump_stats(Path(opts.workdir) / f"profile.{format_current_time():s}.prof")

        from ..logging.base import LoggingContext
        from ..logging.base import teardown as teardown_logging

        # ensure queued messages get printed
        LoggingContext.enable_print()

        teardown_logging()

        # clean up orphan processes

        from ..utils.multiprocessing import terminate

        terminate()<|MERGE_RESOLUTION|>--- conflicted
+++ resolved
@@ -24,18 +24,9 @@
         if opts.tui_dev:
             os.environ["TEXTUAL"] = "devtools,debug"
 
-<<<<<<< HEAD
-        app = MainApp(opts)
-        app.run()
-        # # update opts based on selection in tui
-        # if opts_tui:
-        # for k in vars(opts).keys() & opts_tui.keys():
-        # setattr(opts, k, opts_tui[k])
-=======
         # 'opts' is passed by reference to the textual TUI so it is modified directly there
         app = MainApp(opts)
         app.run()
->>>>>>> 644da7a4
         logger.info(f"The options after running TUI are: {opts}")
 
         if opts.workdir is False:
