# -*- coding: utf-8 -*-
# emacs: -*- mode: python; py-indent-offset: 4; indent-tabs-mode: nil -*-
# vi: set ft=python sts=4 ts=4 sw=4 et:

import logging
from argparse import Namespace
from pathlib import Path
from typing import Any, Mapping

logger = logging.getLogger("halfpipe")


def run_stage_ui(opts: Namespace):
    from ..ui import init_spec_ui
    from ..ui.components.config import Config as UIConfig

    UIConfig.fs_root = str(opts.fs_root)

    if opts.tui:
        import os

        from ..tui.base import MainApp

        if opts.tui_dev:
            os.environ["TEXTUAL"] = "devtools,debug"

        app = MainApp()
<<<<<<< HEAD
        opts.workdir = app.run()
        opts_tui = app.run()
        # update opts based on selection in tui
        if opts_tui:
            opts.workdir = Path(opts_tui)
        else:
=======
        opts_tui = app.run()
        # update opts based on selection in tui
        if opts_tui:
            for k in vars(opts).keys() & opts_tui.keys():
                setattr(opts, k, opts_tui[k])
            logger.info(f"The options selected in TUI are: {opts}")

        if opts.workdir is False:
>>>>>>> a323cc45
            import os

            os._exit(0)
    else:
        opts.workdir = init_spec_ui(workdir=opts.workdir, debug=opts.debug)


def run_stage_workflow(opts):
    from fmriprep import config

    if opts.nipype_omp_nthreads is not None and opts.nipype_omp_nthreads > 0:
        config.nipype.omp_nthreads = opts.nipype_omp_nthreads  # type: ignore
        omp_nthreads_origin = "command line arguments"

    elif opts.use_cluster:
        config.nipype.omp_nthreads = 2
        omp_nthreads_origin = "from --use-cluster"

    else:
        omp_nthreads = opts.nipype_n_procs // 4
        if omp_nthreads < 1:
            omp_nthreads = 1
        if omp_nthreads > 8:
            omp_nthreads = 8
        config.nipype.omp_nthreads = omp_nthreads

        omp_nthreads_origin = "inferred"

    logger.info(f"config.nipype.omp_nthreads={config.nipype.omp_nthreads} ({omp_nthreads_origin})")

    from ..workflows.base import init_workflow
    from ..workflows.execgraph import init_execgraph

    workflow = init_workflow(opts.workdir)

    if workflow is None:
        return None

    opts.graphs = init_execgraph(opts.workdir, workflow)

    if opts.graphs is None:
        return

    if opts.use_cluster:
        from ..cluster import make_script

        make_script(opts.workdir, opts.graphs, opts)


def run_stage_run(opts: Namespace):
    from math import ceil

    import networkx as nx
    import numpy as np

    from ..utils.path import resolve

    workdir: Path = opts.workdir

    if opts.graphs is not None:
        graphs: Mapping[str, Any] = opts.graphs
        logger.info("Using graphs from previous step")

    else:
        if opts.graphs_file is not None:
            from ..utils.pickle import load_pickle

            fs_root = Path(opts.fs_root)
            graphs_file = str(resolve(opts.graphs_file, fs_root))

            logger.info(f'Using graphs defined in file "{graphs_file}"')

            obj = load_pickle(graphs_file)
            if not isinstance(obj, Mapping):
                raise ValueError(f'Invalid graphs file "{graphs_file}"')

            graphs = obj

        elif opts.uuid is not None:
            from ..utils.cache import uncache_obj

            obj = uncache_obj(workdir, type_str="graphs", uuid=opts.uuid)
            if not isinstance(obj, Mapping):
                raise ValueError(f'Could not find graphs for "{opts.uuid}"')

            graphs = obj

        else:
            raise RuntimeError('Please specify the uuid of the execution graphs to run using "--uuid"')

    if opts.nipype_resource_monitor is True:
        import nipype

        nipype.config.enable_resource_monitor()

    plugin_args: dict[str, Path | bool | float] = dict(
        workdir=workdir,
        watchdog=opts.watchdog,
        stop_on_first_crash=opts.debug,
        resource_monitor=opts.nipype_resource_monitor,
        raise_insufficient=False,
        keep=opts.keep,
    )

    if opts.nipype_n_procs is not None:
        plugin_args["n_procs"] = opts.nipype_n_procs

    if opts.nipype_memory_gb is not None:
        plugin_args["memory_gb"] = opts.nipype_memory_gb
    else:
        from ..memory import memory_limit

        memory_gb = memory_limit()
        if memory_gb is not None:
            plugin_args["memory_gb"] = memory_gb

    runnername = f"{opts.nipype_run_plugin}Plugin"

    import nipype.pipeline.plugins as nip

    import halfpipe.plugins as ppp

    if hasattr(ppp, runnername):
        logger.info(f'Using a patched version of nipype_run_plugin "{runnername}"')
        runnercls = getattr(ppp, runnername)

    elif hasattr(nip, runnername):
        logger.warning(f'Using unsupported nipype_run_plugin "{runnername}"')
        runnercls = getattr(nip, runnername)

    else:
        raise ValueError(f'Unknown nipype_run_plugin "{runnername}"')

    from pprint import pformat

    logger.debug(f"Using plugin arguments\n{pformat(plugin_args)}")

    from ..workflows.execgraph import filter_subjects

    chunks = list(graphs.keys())
    subjects = filter_subjects(chunks, opts)

    n_chunks = opts.n_chunks
    if n_chunks is None:
        if opts.subject_chunks or opts.use_cluster:
            n_chunks = len(subjects)
        else:
            n_chunks = ceil(len(subjects) / float(opts.max_chunk_size))

    index_arrays = np.array_split(np.arange(len(subjects)), n_chunks)

    if opts.only_chunk_index is not None:
        zero_based_chunk_index = opts.only_chunk_index - 1
        if zero_based_chunk_index >= n_chunks or zero_based_chunk_index < 0:
            logger.info(f"Not running chunk {opts.only_chunk_index} as is not defined")
            return

        logger.info(f"Will run subject level chunk {opts.only_chunk_index} of {n_chunks}")

        index_arrays = [index_arrays[zero_based_chunk_index]]

    elif opts.only_model_chunk:
        index_arrays = list()

    chunks_to_run: list[nx.DiGraph] = list()
    for index_array in index_arrays:
        graph_list = [graphs[subjects[i]] for i in index_array]
        chunks_to_run.append(
            nx.compose_all(graph_list)  # type: ignore
        )  # take len(index_array) subjects and compose

    if opts.only_chunk_index is not None:
        logger.info("Will not run model chunk")

    elif "model" in graphs:
        logger.info("Will run model chunk")

        chunks_to_run.append(graphs["model"])

    if len(chunks_to_run) == 0:
        raise ValueError("No graphs to run")

    from nipype.interfaces import freesurfer as fs

    if any(isinstance(node.interface, fs.FSCommand) for chunk in chunks_to_run for node in chunk.nodes):
        from niworkflows.utils.misc import check_valid_fs_license

        if not check_valid_fs_license():
            raise RuntimeError(
                "fMRIPrep needs to use FreeSurfer commands, but a valid license file for FreeSurfer could not be found. \n"
                "HALFpipe looked for an existing license file at several paths, in this order: \n"
                '1) a "license.txt" file in your HALFpipe working directory \n'
                '2) command line argument "--fs-license-file" \n'
                "Get it (for free) by registering at https://surfer.nmr.mgh.harvard.edu/registration.html"
            )

    from nipype.pipeline import engine as pe

    for i, chunk in enumerate(chunks_to_run):
        if len(chunks_to_run) > 1:
            logger.info(f"Running chunk {i + 1} of {len(chunks_to_run)}")

        try:
            assert isinstance(chunk, nx.DiGraph)

            runner = runnercls(plugin_args=plugin_args)
            firstnode = next(iter(chunk.nodes()))
            if firstnode is not None:
                assert isinstance(firstnode, pe.Node)
                runner.run(chunk, updatehash=False, config=firstnode.config)
        except Exception as e:
            if opts.debug:
                raise e
            else:
                logger.warning(f"Ignoring exception in chunk {i + 1}", exc_info=True)

        if len(chunks_to_run) > 1:
            logger.info(f"Completed chunk {i + 1} of {len(chunks_to_run)}")


def run(opts, should_run):
    import os

    from ..utils.path import resolve

    if not opts.verbose:
        logger.log(
            25,
            'Option "--verbose" was not specified. Will not print detailed logs to the terminal. \n'
            'Detailed logs information will only be available in the "log.txt" file in the working directory. ',
        )

    logger.debug(f"debug={opts.debug}")

    logger.debug(f'should_run["spec-ui"]={should_run["spec-ui"]}')
    if should_run["spec-ui"]:
        logger.info("Stage: spec-ui")
        run_stage_ui(opts)
    else:
        logger.info("Loading existing spec")

    assert opts.workdir is not None, 'Missing working directory. Please specify using "--workdir"'
    assert Path(opts.workdir).is_dir(), "Working directory does not exist"

    if opts.fs_license_file is not None:
        fs_license_file = resolve(opts.fs_license_file, opts.fs_root)
        if fs_license_file.is_file():
            os.environ["FS_LICENSE"] = str(fs_license_file)
    else:
        from glob import glob

        license_files = list(glob(str(Path(opts.workdir) / "*license*")))

        if len(license_files) > 0:
            license_file = str(license_files[0])
            os.environ["FS_LICENSE"] = license_file

    if os.environ.get("FS_LICENSE") is not None:
        logger.debug(f'Using FreeSurfer license "{os.environ["FS_LICENSE"]}"')

    opts.graphs = None

    logger.debug(f'should_run["workflow"]={should_run["workflow"]}')
    if should_run["workflow"]:
        logger.info("Stage: workflow")
        run_stage_workflow(opts)

    logger.debug(f'should_run["run"]={should_run["run"]}')
    logger.debug(f"opts.use_cluster={opts.use_cluster}")

    if should_run["run"] and not opts.use_cluster:
        logger.info("Stage: run")
        run_stage_run(opts)


def main() -> None:
    # make these variables available in top scope
    opts: Namespace | None = None
    profiler_instance = None

    debug: bool = False
    profile: bool = False

    try:
        from ..logging.base import setup_context as setup_logging_context

        setup_logging_context()

        from .parser import parse_args

        opts, should_run = parse_args()
        debug = getattr(opts, "debug", False)
        profile = getattr(opts, "profile", False)

        from ..utils.pickle import patch_nipype_unpickler

        patch_nipype_unpickler()

        if profile is True:
            from cProfile import Profile

            profiler_instance = Profile()
            profiler_instance.enable()

        from .. import __version__

        logger.info(f"HALFpipe version {__version__}")

        action = getattr(opts, "action", None)
        if action is not None:
            logger.info(f"Running action {action}")
            action(opts)
        else:
            run(opts, should_run)
    except Exception as e:
        logger.exception("Exception: %s", e, exc_info=True)

        if debug:
            import pdb

            pdb.post_mortem()
    finally:
        if profile and profiler_instance is not None:
            profiler_instance.disable()
            if opts is not None:
                from ..utils.time import format_current_time

                profiler_instance.dump_stats(Path(opts.workdir) / f"profile.{format_current_time():s}.prof")

        from ..logging.base import LoggingContext
        from ..logging.base import teardown as teardown_logging

        # ensure queued messages get printed
        LoggingContext.enable_print()

        teardown_logging()

        # clean up orphan processes

        from ..utils.multiprocessing import terminate

        terminate()<|MERGE_RESOLUTION|>--- conflicted
+++ resolved
@@ -25,14 +25,6 @@
             os.environ["TEXTUAL"] = "devtools,debug"
 
         app = MainApp()
-<<<<<<< HEAD
-        opts.workdir = app.run()
-        opts_tui = app.run()
-        # update opts based on selection in tui
-        if opts_tui:
-            opts.workdir = Path(opts_tui)
-        else:
-=======
         opts_tui = app.run()
         # update opts based on selection in tui
         if opts_tui:
@@ -41,7 +33,6 @@
             logger.info(f"The options selected in TUI are: {opts}")
 
         if opts.workdir is False:
->>>>>>> a323cc45
             import os
 
             os._exit(0)
