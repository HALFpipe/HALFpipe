--- conflicted
+++ resolved
@@ -10,19 +10,12 @@
 logger = logging.getLogger("halfpipe")
 
 
-<<<<<<< HEAD
-def run_stage_ui(opts: Namespace):
-=======
 def run_stage_ui(opts: Namespace) -> None:
->>>>>>> f51d33c0
     from ..ui import init_spec_ui
     from ..ui.components.config import Config as UIConfig
 
     UIConfig.fs_root = str(opts.fs_root)
-    if opts.experimental:
-        pass  # TODO
-    else:
-        opts.workdir = init_spec_ui(workdir=opts.workdir, debug=opts.debug)
+    opts.workdir = init_spec_ui(workdir=opts.workdir, debug=opts.debug)
 
 
 def run_stage_workflow(opts):
