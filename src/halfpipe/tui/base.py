--- conflicted
+++ resolved
@@ -377,12 +377,8 @@
             The result of composing the application layout.
         """
         yield MyHeader(id="header")
-<<<<<<< HEAD
-        with self.tab_manager:
-=======
         self.tabs_manager = TabbedContent(id="tabs_manager")
         with self.tabs_manager:
->>>>>>> 309a7920
             with TabPane("Working directory", id="work_dir_tab", classes="tabs"):
                 yield VerticalScroll(WorkDirectory(id="work_dir_content"))
             with TabPane("Input data", id="input_data_tab", classes="tabs"):
@@ -422,7 +418,6 @@
         `flags_to_show_tabs` are True.
         """
         # show hidden tabs, when we have working and data folder, now for development just one of these is sufficient
-<<<<<<< HEAD
         tab_manager = self.tab_manager
         if sum(self.flags_to_show_tabs.values()) == 2 and not self.tabs_are_visible:
             tab_manager.show_tab("preprocessing_tab")
@@ -431,18 +426,7 @@
             tab_manager.get_widget_by_id("work_dir_tab").styles.opacity = 0.7
             tab_manager.get_widget_by_id("input_data_tab").styles.opacity = 0.7
             tab_manager.get_widget_by_id("work_dir_tab").query_one(FileBrowser).read_only_mode(True)
-            # tab_manager.get_widget_by_id("input_data_content").read_only_mode(True)
-=======
-        if sum(self.flags_to_show_tabs.values()) == 2:
-            self.tabs_manager.show_tab("preprocessing_tab")
-            self.tabs_manager.show_tab("feature_selection_tab")
-            self.tabs_manager.show_tab("models_tab")
-            self.tabs_manager.get_widget_by_id("work_dir_tab").styles.opacity = 0.7
-            self.tabs_manager.get_widget_by_id("input_data_tab").styles.opacity = 0.7
-            self.tabs_manager.get_widget_by_id("work_dir_tab").query_one(FileBrowser).read_only_mode(True)
-            self.tabs_manager.get_widget_by_id("input_data_content").read_only_mode(True)
->>>>>>> 309a7920
-
+            tab_manager.get_widget_by_id("input_data_content").read_only_mode(True)
             self.app.push_screen(
                 Confirm(
                     "All set successfully! Proceed to the next tabs:\n\n\
