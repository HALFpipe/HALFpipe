# -*- coding: utf-8 -*-


<<<<<<< HEAD
from textual.app import ComposeResult
from textual.containers import ScrollableContainer
=======
from textual import on
from textual.app import ComposeResult
from textual.containers import Horizontal, ScrollableContainer
from textual.message import Message
from textual.widgets import Select, Static
>>>>>>> 6e0aa88b

from ..standards import preproc_output_defaults
from .task_based import TaskBased


class PreprocessedOutputOptions(TaskBased):
    """
    Manages options for outputting preprocessed images.

    This class extends the `TaskBased` class to handle options related to
    outputting preprocessed images. It inherits the basic structure and
    functionality from `TaskBased` but removes the model conditions and
    contrasts widget, as it is not relevant for preprocessed image output.

    Attributes
    ----------
    type : str
        The type of the feature, which is "preprocessed_image".

    Methods
    -------
    __init__(this_user_selection_dict, **kwargs)
        Initializes the PreprocessedOutputOptions instance.
    mount_tasks()
        Removes the model conditions and contrasts widget and sets the
        border title for the tasks to use selection.
    """

    type = "preprocessed_image"
    defaults = preproc_output_defaults

    def __init__(self, this_user_selection_dict, id: str | None = None, classes: str | None = None) -> None:
        super().__init__(this_user_selection_dict=this_user_selection_dict, id=id, classes=classes)
        # no features for preprocessed image output!
        this_user_selection_dict["features"] = {}

    async def mount_tasks(self):
        pass
<<<<<<< HEAD
        # self.get_widget_by_id("model_conditions_and_constrasts").remove()  # .styles.visibility = "hidden"
        # if self.images_to_use is not None:
        #     self.get_widget_by_id("tasks_to_use_selection").border_title = "Select tasks"
=======
>>>>>>> 6e0aa88b

    def compose(self) -> ComposeResult:
        with ScrollableContainer(id="top_container_task_based"):
            if self.images_to_use is not None:
                yield self.tasks_to_use_selection_panel
<<<<<<< HEAD
            yield self.preprocessing_panel
=======
            yield self.preprocessing_panel

    async def on_mount(self):
        space_selection = Horizontal(
            Static("Specify space", id="space_label"),
            Select(
                options=[("Standard space (MNI ICBM 2009c Nonlinear Asymmetric)", "standard"), ("Native space", "native")],
                value=self.setting_dict["space"],
                allow_blank=False,
                id="space_selection",
            ),
            id="space_selection_panel",
        )
        preproc_widget = self.get_widget_by_id("preprocessing")
        await preproc_widget.mount(space_selection, before=preproc_widget.get_widget_by_id("smoothing"))

    @on(Select.Changed, "#space_selection")
    def on_keep_selection_changed(self, message: Message):
        self.setting_dict["space"] = message.value
>>>>>>> 6e0aa88b
<|MERGE_RESOLUTION|>--- conflicted
+++ resolved
@@ -1,16 +1,11 @@
 # -*- coding: utf-8 -*-
 
 
-<<<<<<< HEAD
-from textual.app import ComposeResult
-from textual.containers import ScrollableContainer
-=======
 from textual import on
 from textual.app import ComposeResult
 from textual.containers import Horizontal, ScrollableContainer
 from textual.message import Message
 from textual.widgets import Select, Static
->>>>>>> 6e0aa88b
 
 from ..standards import preproc_output_defaults
 from .task_based import TaskBased
@@ -49,20 +44,11 @@
 
     async def mount_tasks(self):
         pass
-<<<<<<< HEAD
-        # self.get_widget_by_id("model_conditions_and_constrasts").remove()  # .styles.visibility = "hidden"
-        # if self.images_to_use is not None:
-        #     self.get_widget_by_id("tasks_to_use_selection").border_title = "Select tasks"
-=======
->>>>>>> 6e0aa88b
 
     def compose(self) -> ComposeResult:
         with ScrollableContainer(id="top_container_task_based"):
             if self.images_to_use is not None:
                 yield self.tasks_to_use_selection_panel
-<<<<<<< HEAD
-            yield self.preprocessing_panel
-=======
             yield self.preprocessing_panel
 
     async def on_mount(self):
@@ -81,5 +67,4 @@
 
     @on(Select.Changed, "#space_selection")
     def on_keep_selection_changed(self, message: Message):
-        self.setting_dict["space"] = message.value
->>>>>>> 6e0aa88b
+        self.setting_dict["space"] = message.value