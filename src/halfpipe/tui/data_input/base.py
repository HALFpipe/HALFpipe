# -*- coding: utf-8 -*-

from typing import List

from rich.text import Text
from textual import on, work
from textual.app import ComposeResult
from textual.containers import Container, Grid, Horizontal, Vertical, VerticalScroll
from textual.message import Message
from textual.widget import Widget
from textual.widgets import Button, Static, Switch

from ...model.file.bids import BidsFileSchema
from ..data_analyzers.context import ctx
from ..data_analyzers.file_pattern_steps import (
    AnatMaskStep,
    AnatStep,
    AnatT2wStep,
    BoldStep,
    EPIStep,
    FieldMapStep,
    FilePatternStep,
    Magnitude1Step,
    Magnitude2Step,
    Phase1Step,
    Phase2Step,
    PhaseDiffStep,
)
from ..data_analyzers.meta_data_steps import AcqToTaskMappingStep
from ..data_analyzers.summary_steps import AnatSummaryStep, AnatT2wSummaryStep, BoldSummaryStep, FmapSummaryStep
from ..general_widgets.custom_switch import TextSwitch
from ..general_widgets.selection_modal import DoubleSelectionModal, SelectionModal
from ..specialized_widgets.confirm_screen import Confirm, SimpleMessageModal
from ..specialized_widgets.filebrowser import FileBrowser, FileBrowserForBIDS
from ..specialized_widgets.non_bids_file_itemization import FileItem
from ..standards import field_map_group_labels, field_map_labels
from .utils.extra_widgets import DataSummaryLine, FieldMapFilesPanel


class DataInput(Widget):
    """
    A widget for handling data input, supporting both BIDS and non-BIDS data formats.

    This widget provides a user interface for specifying the location of
    neuroimaging data, either in BIDS format or using custom file patterns.
    It handles the selection of anatomical (T1-weighted), functional (BOLD),
    and field map files, and provides feedback on the files found.

    Attributes
    ----------
    callback_message : str
        A variable to catch outputs of the meta and summary steps.
    t1_file_pattern_counter : int
        Used to create unique widget IDs for T1 file patterns.
    bold_file_pattern_counter : int
        Used to create unique widget IDs for BOLD file patterns.
    field_map_file_pattern_counter : int
        Used to create unique widget IDs for field map file patterns.
    association_done : bool
        Flag indicating whether the association of the field maps was done or not.
    """

    def __init__(self, id: str | None = None, classes: str | None = None) -> None:
        """
        Initializes the DataInput widget.

        Parameters
        ----------
        id : str, optional
            The ID of the widget, by default None.
        classes : str, optional
            CSS classes for the widget, by default None.
        """
        super().__init__(id=id, classes=classes)
        # Use the following variable to catch outputs of the meta and summary steps.
        self.callback_message = ""
        """ These counters are used to create a unique widget ids. These ids are then used in the ctx.cache. If some pattern
        widget is deleted, this id is used to delete it also from the cache. So it maps widget to the made selections which
        are cached in the ctx.cache.
        """
        self.t1_file_pattern_counter = 0
        self.t2_file_pattern_counter = 0
        self.bold_file_pattern_counter = 0
        self.field_map_file_pattern_counter = 0
        self.lesion_mask_file_pattern_counter = 0
        # Flag whether the association of the field maps was done or no.
        self.association_done = False
        # We need this flag to check before loading whether there was no previous data load already.
        # If so, the we need to reload some widget and refresh context cache and database.
        self.data_load_sucess = False
        # Prevent switches from mounting/unmounting when we load from a file and just need to flip the switch without
        # actually doing something more. This is because mounting and unmounting is performed directly by calling
        # method toggle_something_something. The suppressing is automatically lifted after one call when this suppress
        # variable is active.
        self._suppress_bids_non_bids_switch_event = False
        self._suppress_lesion_mask_switch_event = False

    def supress_switch_events(self):
        self._suppress_bids_non_bids_switch_event = True
        self._suppress_lesion_mask_switch_event = True

    def enable_switch_events(self):
        self._suppress_bids_non_bids_switch_event = False
        self._suppress_lesion_mask_switch_event = False

    def callback_func(self, message_dict: dict[str, list[str]]) -> None:
        """
        Processes a dictionary of messages and updates the callback_message with formatted text.

        This method takes a dictionary of messages, formats them into a
        human-readable string, and stores the result in the `callback_message`
        attribute.

        Parameters
        ----------
        message_dict : dict[str, list[str]]
            A dictionary where keys are message categories and values are lists of messages.
        """
        info_string = Text("")
        for key in message_dict:
            # if there is only one item, we do not separate items on new lines
            if len(message_dict[key]) <= 1:
                sep_char = ""
                separ_line = "-" * (len(key) + len(message_dict[key][0]) + 3)
            else:
                sep_char = "\n"
                separ_line = "-" * (max([len(s) for s in [key] + message_dict[key]]) + 3)
            info_string += Text(key + ": " + sep_char, style="bold green") + Text(
                " ".join(message_dict[key]) + separ_line + "\n", style="white"
            )

        self.callback_message = info_string

    def compose(self) -> ComposeResult:
        """
        Composes the structure of the widget, switching between BIDS and non-BIDS formats.

        This method defines the layout and components of the DataInput widget,
        including the switch between BIDS and non-BIDS formats, file browsers,
        summary panels, and buttons for adding file patterns.

        Yields
        ------
        ComposeResult
            The composed widgets for data input.
        """
        # First we define widgets (panels) in order to be able later put titles on them
        """Switch in between the BIDS and non BIDS widgets."""
        self.build_bids_panels()

        instructions_panel = Container(
            Static(
                "If 'on' then just select the BIDS top directory. Otherwise you must select file patterns\
for T1-weighted image, BOLD image and event files.",
                id="description",
            ),
            Horizontal(
                Static("Data in BIDS format", id="bids_format_switch", classes="label"),
                TextSwitch(id="bids_non_bids_switch", value=True),
                #        classes="components",
            ),
            id="instructions",
            classes="components",
        )

        lesion_mask_panel = Container(
            Static(
                "Turn on to specify path patterns for lesion masks. Since currently fmriprep does not support \
BIDS standard location in derivatives, you must specify the lesion masks also in case of the BIDS data format.",
                id="description",
            ),
            Horizontal(
                Static("Lesion masks", id="lesion_mask_label", classes="label"),
                TextSwitch(id="lesion_mask_switch", value=False),
            ),
            id="lesion_mask_panel",
            classes="components",
        )

        """
        Sets up the initial state and titles for various panels after the widget is mounted.
        """
        instructions_panel.border_title = "Data format"
        lesion_mask_panel.border_title = "Lesion masks"

        # populate the generator
        yield instructions_panel
        yield self.bids_panel
        yield self.bids_summary_panel
        yield lesion_mask_panel

    # async def on_mount(self) -> None:
    #     await self._build_and_mount_bids_panels()

    async def _build_and_mount_bids_panels(self):
        """If BIDS is ON:"""
        self.build_bids_panels()
        await self.mount(self.bids_panel, after="#instructions")
        await self.mount(self.bids_summary_panel, after="#bids_panel")

    def build_bids_panels(self):
        self.bids_panel = Grid(
            FileBrowserForBIDS(path_to="INPUT DATA DIRECTORY", id="data_input_file_browser"),
            id="bids_panel",
            classes="components",
        )

        """ This shows files found automatically when path to a BIDS folder is selected. """
        self.bids_summary_panel = Vertical(
            DataSummaryLine(id="feedback_anat"),
            DataSummaryLine(id="feedback_bold"),
            DataSummaryLine(id="feedback_fmap"),
            DataSummaryLine(id="feedback_anatT2w"),
            id="bids_summary_panel",
            classes="components",
        )
        self.bids_panel.border_title = "Path to BIDS directory"
        self.bids_summary_panel.border_title = "Data input file summary"

    async def _build_and_mount_non_bids_panel(self):
        """If non-BIDS is ON:"""
        # """ For anatomical/structural (T1) file patterns. """
        self.t1_image_panel = VerticalScroll(
            Button("Add", id="add_t1_image_button"), id="t1_image_panel", classes="non_bids_panels"
        )
        # """ For functional (BOLDS) file patterns. """
        self.bold_image_panel = VerticalScroll(
            Button("Add", id="add_bold_image_button"), id="bold_image_panel", classes="non_bids_panels"
        )
        # """ For fields map (magnitude, phase,...) file patterns. """
        associate_button = Button("Associate", id="associate_button")
        info_field_maps_button = Button("Info", id="info_field_maps_button")
        self.field_map_panel = VerticalScroll(
            Horizontal(
                Button("Add", id="add_field_map_button"),
                associate_button,
                info_field_maps_button,
                id="field_maps_button_panel",
            ),
            id="field_map_panel",
            classes="non_bids_panels",
        )
<<<<<<< HEAD
=======
        self.t2_image_panel = VerticalScroll(
            Button("Add", id="add_t2_image_button"), id="t2_image_panel", classes="non_bids_panels"
        )
>>>>>>> 6a71cc0b
        self.non_bids_panel = VerticalScroll(
            # """ Some instructions at the beginning. """
            Static(
                "For each file type you need to create a 'path pattern' based on which all files of the particular type will \
be queried. In the pop-up window, choose one particular file (use browse, or copy-paste) and highlight parts \
of the string to be replaced by wildcards. You can also use type hints by starting typing '{' in front of the substring.",
                id="help_top",
            ),
            Static("Example: We have a particular T1 file and highlight parts with '0001' which represents subjects."),
            Static(
                Text(
                    "/home/tomas/github/ds002785_v2/sub-0001/anat/sub-0001_T1w.nii.gz",
                    spans=[(35, 39, "on red"), (49, 53, "on red")],
                ),
                classes="examples",
            ),
            Static("After submitting the highlighted parts will be replaced with a particular wildcard type"),
            Static(
                Text(
                    "/home/tomas/github/ds002785_v2/sub-{subject}/anat/sub-{subject}_T1w.nii.gz",
                    spans=[(35, 44, "on red"), (54, 63, "on red")],
                ),
                classes="examples",
            ),
            self.t1_image_panel,
            self.bold_image_panel,
            self.field_map_panel,
            # """ If all file patterns for non-BIDS are selected, user should confirm so that we can trigger the
            #     functional/field file matching and CheckBoldEffectiveEchoSpacingStep and CheckBoldPhaseEncodingDirectionStep.
            #     After this is done, any editing should be prohibited and the features and other remaining tabs should become
            #     visible.
            # """
            self.t2_image_panel,
            VerticalScroll(
                Button("Confirm", id="confirm_non_bids_button", variant="error"),
                id="confirm_button_container",
                classes="non_bids_panels",
            ),
            id="non_bids_panel",
            classes="components",
        )
        self.non_bids_panel.border_title = "Path pattern setup"
        self.t1_image_panel.border_title = "T1-weighted image file pattern"
<<<<<<< HEAD
=======
        self.t2_image_panel.border_title = "T2-weighted image file pattern"
>>>>>>> 6a71cc0b
        self.bold_image_panel.border_title = "BOLD image files patterns"
        self.field_map_panel.border_title = "Field maps"
        await self.mount(self.non_bids_panel)

    @on(Button.Pressed, "#add_t1_image_button")
    async def _on_button_add_t1_image_button_pressed(self, event) -> None:
        """
        Handles the event when the "Add" button for T1 images is pressed.

        This method adds a new FileItem widget for specifying a T1 image file pattern.
        """
        if "-read-only" not in event.control.classes:
            await self.add_t1_image(load_object=None)

    async def add_t1_image(self, load_object=None, message_dict=None, execute_pattern_class_on_mount=True) -> str:
        """
        Adds a FileItem widget for specifying a T1 image file pattern.

        Parameters
        ----------
        load_object : Any, optional
            An object to load into the FileItem, by default None.
        message_dict : dict[str, list[str]], optional
            A dictionary of messages for the FileItem, by default None.
        execute_pattern_class_on_mount : bool, optional
            Whether to execute the pattern class on mount, by default True.

        Returns
        -------
        str
            A tuple containing the ID of the newly added FileItem widget.
        """
        await self.get_widget_by_id("t1_image_panel").mount(
            FileItem(
                id="t1_file_pattern_" + str(self.t1_file_pattern_counter),
                classes="file_patterns",
                pattern_class=AnatStep(app=self.app),
                load_object=load_object,
                message_dict=message_dict,
                execute_pattern_class_on_mount=execute_pattern_class_on_mount,
            )
        )
        self.t1_file_pattern_counter += 1
        return "t1_file_pattern_" + str(self.t1_file_pattern_counter)

    @on(Button.Pressed, "#add_t2_image_button")
    async def _on_button_add_t2_image_button_pressed(self, event) -> None:
        """
        Handles the event when the "Add" button for T2 images is pressed.

        This method adds a new FileItem widget for specifying a T2 image file pattern.
        """
        if "-read-only" not in event.control.classes:
            await self.add_t2_image(load_object=None)

    async def add_t2_image(self, load_object=None, message_dict=None, execute_pattern_class_on_mount=True) -> str:
        """
        Adds a FileItem widget for specifying a T1 image file pattern.

        Parameters
        ----------
        load_object : Any, optional
            An object to load into the FileItem, by default None.
        message_dict : dict[str, list[str]], optional
            A dictionary of messages for the FileItem, by default None.
        execute_pattern_class_on_mount : bool, optional
            Whether to execute the pattern class on mount, by default True.

        Returns
        -------
        str
            A tuple containing the ID of the newly added FileItem widget.
        """
        await self.get_widget_by_id("t2_image_panel").mount(
            FileItem(
                id="t2_file_pattern_" + str(self.t1_file_pattern_counter),
                classes="file_patterns",
                pattern_class=AnatT2wStep(app=self.app),
                load_object=load_object,
                message_dict=message_dict,
                execute_pattern_class_on_mount=execute_pattern_class_on_mount,
            )
        )
        self.t2_file_pattern_counter += 1
        return "t2_file_pattern_" + str(self.t2_file_pattern_counter)

    @on(Button.Pressed, "#add_bold_image_button")
    async def _on_button_add_bold_image_button(self, event) -> None:
        """
        Handles the event when the "Add" button for BOLD images is pressed.

        This method adds a new FileItem widget for specifying a BOLD image file pattern.
        """
        # if self.data_load_sucess is False:
        if "-read-only" not in event.control.classes:
            await self.add_bold_image(load_object=None)
        # else:
        #     self.forbid_data_change()

    async def add_bold_image(self, load_object=None, message_dict=None, execute_pattern_class_on_mount=True) -> str:
        """
        Adds a FileItem widget for specifying a BOLD image file pattern.

        Parameters
        ----------
        load_object : Any, optional
            An object to load into the FileItem, by default None.
        message_dict : dict[str, list[str]], optional
            A dictionary of messages for the FileItem, by default None.
        execute_pattern_class_on_mount : bool, optional
            Whether to execute the pattern class on mount, by default True.

        Returns
        -------
        str
            The ID of the newly added FileItem widget.
        """
        await self.get_widget_by_id("bold_image_panel").mount(
            FileItem(
                id="bold_file_pattern_" + str(self.bold_file_pattern_counter),
                classes="file_patterns",
                pattern_class=BoldStep(app=self.app),
                load_object=load_object,
                message_dict=message_dict,
                execute_pattern_class_on_mount=execute_pattern_class_on_mount,
            )
        )
        self.bold_file_pattern_counter += 1
        return "bold_file_pattern_" + str(self.bold_file_pattern_counter)

    async def add_field_map(
        self, load_object=None, message_dict=None, execute_pattern_class_on_mount=True, pattern_class=None, border_title=None
    ) -> str:
        border_title = field_map_labels[pattern_class.filedict["suffix"]] if border_title is None else border_title
        pattern_class = None if pattern_class is None else pattern_class(app=self.app)
        await self.get_widget_by_id("field_map_panel").mount(
            FileItem(
                border_title=border_title,
                id="field_map_file_pattern_" + str(self.field_map_file_pattern_counter),
                classes="file_patterns",
                pattern_class=pattern_class,
                load_object=load_object,
                message_dict=message_dict,
                execute_pattern_class_on_mount=execute_pattern_class_on_mount,
            )
        )
        self.field_map_file_pattern_counter += 1
        return "field_map_file_pattern_" + str(self.field_map_file_pattern_counter)

    @on(Button.Pressed, "#add_field_map_button")
    async def on_add_field_map_button_pressed(self, event) -> None:
        if "-read-only" not in event.control.classes:
            await self._select_and_add_field_maps()

    async def _select_and_add_field_maps(self):
        """
         Handles the event when the "Add" button for field map files is pressed.

        This method presents a modal to select the type of field map and then
         mounts the appropriate FieldMapFilesPanel. It supports three types of
         field maps: EPI, Siemens, and Philips. Depending on the selected type,
         it may present additional modals to specify the number and type of
         magnitude and phase images.
        """

        async def branch_field_maps(fmap_type):
            """
            Branches the field map setup based on the selected field map type.

            This function determines the appropriate steps to take based on the
            selected field map type. For Siemens and Philips field maps, it
            presents additional modals to specify the type of magnitude and
            phase images. For EPI field maps, it directly mounts the
            FieldMapFilesPanel.

            Parameters
            ----------
            fmap_type : str
                The type of field map selected by the user.
            """
            if fmap_type == "siemens":
                self.show_additional_buttons_in_field_map_panel()
                await self.app.push_screen(
                    DoubleSelectionModal(
                        title="Magnitude & phase images",
                        instructions=["Specify the type of the magnitude images", "Specify the type of the phase images"],
                        options=[
                            {
                                "siemens_one_mag_image_file": "One magnitude image file",
                                "siemens_two_mag_image_file": "Two magnitude image file",
                            },
                            {
                                "siemens_one_phase_image_file": "One phase difference image",
                                "siemens_two_phase_image_file": "Two phase images",
                            },
                        ],
                    ),
                    self._mount_field_item_group,
                )
            elif fmap_type == "philips":
                self.show_additional_buttons_in_field_map_panel()
                await self.app.push_screen(
                    SelectionModal(
                        title="Magnitude & phase images",
                        instructions="Specify the type of the magnitude images",
                        options={
                            "philips_one_phase_image_file": "One phase difference image",
                            "philips_two_phase_image_file": "Two phase images",
                        },
                    ),
                    self._mount_field_item_group,
                )
            elif fmap_type == "epi":
                await self.add_field_map(pattern_class=EPIStep)
                self.field_map_file_pattern_counter += 1
                self.refresh()

        # actual start of the function, push modal to select the field map type and the mount appropriate FieldMapFilesPanel
        options = field_map_group_labels
        await self.app.push_screen(
            SelectionModal(
                title="Field map type specification",
                instructions="Specify type of the field maps",
                options=options,
                id="field_maps_type_modal",
            ),
            branch_field_maps,
        )

    def show_additional_buttons_in_field_map_panel(self):
        """
        Shows additional buttons in the field map panel.

        This method makes the "Associate" and "Info" buttons visible in the
        field map panel after a field map type has been selected.
        """
        # show new buttons after adding the field map
        self.get_widget_by_id("associate_button").styles.visibility = "visible"
        self.get_widget_by_id("info_field_maps_button").styles.visibility = "visible"

    async def _mount_field_item_group(self, field_map_user_choices: list | str):
        """
        Mounts a group of FileItem widgets for field map files based on user choices.

        This method mounts the appropriate FieldMapFilesPanel with the correct
        FileItem widgets based on the user's selection of magnitude and phase
        image types.

        Parameters
        ----------
        field_map_user_choices : list | str
            The user's choices for magnitude and phase image types.
            It can be a list of strings (for Siemens) or a single string (for Philips).
        """
        # wrap to list, because from the single selection, the choices is just a string and not a list
        field_map_user_choices = (
            field_map_user_choices if isinstance(field_map_user_choices, list) else [field_map_user_choices]
        )
        # get string whether siemens or philips
        field_map_type = field_map_user_choices[0].split("_")[0]
        # find which classes are needed
        step_classes: List[type[FilePatternStep]] = []

        if any("one_mag_image_file" in s for s in field_map_user_choices):
            step_classes += [Magnitude1Step]
        elif any("two_mag_image_file" in s for s in field_map_user_choices):
            step_classes += [Magnitude1Step, Magnitude2Step]
        if any("one_phase_image_file" in s for s in field_map_user_choices):
            step_classes += [PhaseDiffStep]
        elif any("two_phase_image_file" in s for s in field_map_user_choices):
            step_classes += [Phase1Step, Phase2Step]
        if field_map_type == "philips":
            step_classes += [FieldMapStep]
            step_classes = step_classes[::-1]
        if field_map_type is not None:
            for step_class in step_classes:
                await self.add_field_map(pattern_class=step_class)
                self.refresh()

    @work
    @on(Button.Pressed, "#confirm_non_bids_button")
    async def _confirm_non_bids_button(self, event):
        """
        Validates non-BIDS file patterns and prepares for the next steps.

        This function checks if the mandatory T1 and BOLD files are present
        based on the user-defined file patterns. If the required files are
        found, it makes the hidden tabs (features, etc.) visible. It also
        checks if field maps are present and if their association with BOLD
        files has been performed. If there are issues, it displays warning
        messages to the user.
        """
        if "-read-only" not in event.control.classes:
            number_of_t1_files = []
            number_of_bold_files = []
            number_of_field_map_files = []
            for widget in self.get_widget_by_id("t1_image_panel").walk_children(FileItem):
                number_of_t1_files.append(len(widget.pattern_match_results["files"]))
            for widget in self.get_widget_by_id("bold_image_panel").walk_children(FileItem):
                number_of_bold_files.append(len(widget.pattern_match_results["files"]))
            for widget in self.get_widget_by_id("field_map_panel").walk_children(FieldMapFilesPanel):
                for sub_widget in widget.walk_children(FileItem):
                    number_of_field_map_files.append(len(sub_widget.pattern_match_results["files"]))

            warning_string = ""
            if any(value == 0 for value in number_of_t1_files) or not number_of_t1_files:
                warning_string += "No t1 files found! Check or add the t1 file pattern!\n"
            if any(value == 0 for value in number_of_bold_files) or not number_of_bold_files:
                warning_string += "No bold files found! Check or add the bold file pattern!\n"
            # Fields map are not mandatory, so this does not go to the warning string.
            # If the are field maps and the association was needed but was not done
            if self.association_done is False and any(value != 0 for value in number_of_field_map_files):
                await self.app.push_screen_wait(
                    Confirm(
                        "Check for field map association! Button 'Associate'",
                        left_button_text=False,
                        right_button_text="OK",
                        #  left_button_variant=None,
                        right_button_variant="default",
                        title="Check association",
                        id="association_modal",
                        classes="confirm_warning",
                    )
                )
            if warning_string != "":
                await self.app.push_screen_wait(
                    Confirm(
                        warning_string,
                        left_button_text=False,
                        right_button_text="OK",
                        right_button_variant="default",
                        title="Missing files",
                        id="missing_files_modal",
                        classes="confirm_warning",
                    )
                )
            else:
                # refresh available images so that the feature tab can use them
                ctx.refresh_available_images()
                # make hidden tabs visible
                self.data_input_sucess()
                self.app.flags_to_show_tabs["from_input_data_tab"] = True
                self.app.show_hidden_tabs()

    @work(exclusive=True, name="acq_worker")
    @on(Button.Pressed, "#associate_button")
    async def _on_associate_button_pressed(self):
        """
        Handles the event when the "Associate" button is pressed.

        This method initiates the association of field map files to BOLD
        files by creating and running an instance of the
        `AcqToTaskMappingStep`. It also sets the `association_done` flag to
        True to indicate that the association process has been started.
        """
        if len(self.get_widget_by_id("bold_image_panel").walk_children(FileItem)) != 0:
            acq_to_task_mapping_step_instance = AcqToTaskMappingStep(app=self.app, callback=self.callback_func)
            await acq_to_task_mapping_step_instance.run()
            self.association_done = True
        else:
            await self.app.push_screen_wait(
                Confirm(
                    "Add first some bold files and then associate!",
                    left_button_text=False,
                    right_button_text="OK",
                    right_button_variant="default",
                    title="No BOLD files",
                    classes="confirm_error",
                )
            )

    @on(Button.Pressed, "#info_field_maps_button")
    def _on_info_button_pressed(self):
        """
        Handles the event when the "Info" button is pressed.

        This method displays a modal dialog containing meta information about
        the field map files. The information is retrieved from theAcqToTaskMappingStep
        `callback_message` attribute.
        """
        self.app.push_screen(SimpleMessageModal(self.callback_message, title="Meta information"))

    @on(Switch.Changed, "#bids_non_bids_switch")
    async def on_bids_non_bids_switch_changed(self, message: Message):
        """
        Handles the event when the BIDS/non-BIDS switch is toggled.

        This method is triggered when the state of the BIDS/non-BIDS switch
        changes. It calls the `toggle_bids_non_bids_format` method to update
        the UI based on the new switch value.

        Parameters
        ----------
        message : Message
            The message object containing information about the switch change.
        """
        if "-read-only" not in message.control.classes and not self._suppress_bids_non_bids_switch_event:
            await self.toggle_bids_non_bids_format(message.value)

    @on(Switch.Changed, "#lesion_mask_switch")
    async def on_lesion_maps_switch_changed(self, message: Message):
        """
        Handles the event when the BIDS/non-BIDS switch is toggled.

        This method is triggered when the state of the BIDS/non-BIDS switch
        changes. It calls the `toggle_bids_non_bids_format` method to update
        the UI based on the new switch value.

        Parameters
        ----------
        message : Message
            The message object containing information about the switch change.
        """
        if not self._suppress_lesion_mask_switch_event:
            await self.toggle_lesion_mask_panel(message.value)
<<<<<<< HEAD

    async def toggle_lesion_mask_panel(self, value):
        lesion_mask_panel = self.get_widget_by_id("lesion_mask_panel")
        if value:
            lesion_mask_pattern_panel = VerticalScroll(
                Button("Add", id="add_lesion_mask_button"), id="lesion_mask_pattern_panel", classes="non_bids_panels"
            )
            lesion_mask_pattern_panel.border_title = "Lesion mask file pattern"
            await lesion_mask_panel.mount(lesion_mask_pattern_panel)
        else:
            await lesion_mask_panel.get_widget_by_id("lesion_mask_pattern_panel").remove()

    ##############

    @on(Button.Pressed, "#add_lesion_mask_button")
    async def _on_add_lesion_mask_button_pressed(self) -> None:
        """
        Handles the event when the "Add" button for T1 images is pressed.

        This method adds a new FileItem widget for specifying a T1 image file pattern.
        """
        await self.add_lesion_mask(load_object=None)

    async def add_lesion_mask(self, load_object=None, message_dict=None, execute_pattern_class_on_mount=True) -> str:
        """
        Adds a FileItem widget for specifying a T1 image file pattern.

        Parameters
        ----------
        load_object : Any, optional
            An object to load into the FileItem, by default None.
        message_dict : dict[str, list[str]], optional
            A dictionary of messages for the FileItem, by default None.
        execute_pattern_class_on_mount : bool, optional
            Whether to execute the pattern class on mount, by default True.

=======

    async def toggle_lesion_mask_panel(self, value):
        lesion_mask_panel = self.get_widget_by_id("lesion_mask_panel")
        if value:
            lesion_mask_pattern_panel = VerticalScroll(
                Button("Add", id="add_lesion_mask_button"), id="lesion_mask_pattern_panel", classes="non_bids_panels"
            )
            lesion_mask_pattern_panel.border_title = "Lesion mask file pattern"
            await lesion_mask_panel.mount(lesion_mask_pattern_panel)
        else:
            await lesion_mask_panel.get_widget_by_id("lesion_mask_pattern_panel").remove()

    ##############

    @on(Button.Pressed, "#add_lesion_mask_button")
    async def _on_add_lesion_mask_button_pressed(self) -> None:
        """
        Handles the event when the "Add" button for T1 images is pressed.

        This method adds a new FileItem widget for specifying a T1 image file pattern.
        """
        await self.add_lesion_mask(load_object=None)

    async def add_lesion_mask(self, load_object=None, message_dict=None, execute_pattern_class_on_mount=True) -> str:
        """
        Adds a FileItem widget for specifying a T1 image file pattern.

        Parameters
        ----------
        load_object : Any, optional
            An object to load into the FileItem, by default None.
        message_dict : dict[str, list[str]], optional
            A dictionary of messages for the FileItem, by default None.
        execute_pattern_class_on_mount : bool, optional
            Whether to execute the pattern class on mount, by default True.

>>>>>>> 6a71cc0b
        Returns
        -------
        str
            A tuple containing the ID of the newly added FileItem widget.
        """
        await self.get_widget_by_id("lesion_mask_pattern_panel").mount(
            FileItem(
                id="lesion_mask_pattern_" + str(self.lesion_mask_file_pattern_counter),
                classes="file_patterns",
                pattern_class=AnatMaskStep(app=self.app),
                load_object=load_object,
                message_dict=message_dict,
                execute_pattern_class_on_mount=execute_pattern_class_on_mount,
            )
        )
        self.lesion_mask_file_pattern_counter += 1
        return "lesion_mask_pattern_" + str(self.lesion_mask_file_pattern_counter)

    ################

    async def toggle_bids_non_bids_format(self, value: bool):
        """
        Toggles the visibility of BIDS and non-BIDS UI elements.

        This method updates the visibility of the UI elements based on
        whether BIDS or non-BIDS format is selected.

        Parameters
        ----------
        value : bool
            True if BIDS format is selected, False if non-BIDS is selected.
        """
        if value:
            self.app.is_bids = True
            await self.get_widget_by_id("non_bids_panel").remove()
            await self._build_and_mount_bids_panels()

        else:
            self.app.is_bids = False
            await self.get_widget_by_id("bids_panel").remove()
            await self.get_widget_by_id("bids_summary_panel").remove()
            await self._build_and_mount_non_bids_panel()

    @on(FileBrowser.Changed)
    async def _on_file_browser_changed(self, message: Message):
        """
        Handles the event when the file browser selection changes (BIDS case).

        This method is triggered when the user selects a new path in the file
        browser. It updates the context cache with the selected path, sets
        flags to show the hidden tabs, and updates the data summaries.

        Parameters
        ----------
        message : Message
            The message object containing information about the file browser change.
        """
        if self.data_load_sucess is False:
            ctx.cache["bids"]["files"] = message.selected_path
            ctx.put(BidsFileSchema().load({"datatype": "bids", "path": message.selected_path}))
            ctx.refresh_available_images()

            self.app.flags_to_show_tabs["from_input_data_tab"] = True
            self.app.show_hidden_tabs()
            self.update_summaries()
            self.data_input_sucess()
        else:
            # we need to update this back
            self.get_widget_by_id("data_input_file_browser").get_widget_by_id("path_input_box").update(
                ctx.cache["bids"]["files"]
            )
            # self.forbid_data_change()

    def update_summaries(self):
        """
        Updates the summary information for anatomical, BOLD, and field map files.

        This method creates instances of `AnatSummaryStep`, `BoldSummaryStep`,
        and `FmapSummaryStep` to generate summary information about the
        selected files. It then updates the corresponding `DataSummaryLine`
        widgets with the new summary data. Finally, it changes the border
        color of the file browser to green to indicate success.
        """

        anat_summary_step = AnatSummaryStep()
        anat_t2w_summary_step = AnatT2wSummaryStep()
        bold_summary_step = BoldSummaryStep()
        fmap_summary_step = FmapSummaryStep()

        self.get_widget_by_id("feedback_anat").update_summary(anat_summary_step.get_summary)
        self.get_widget_by_id("feedback_anatT2w").update_summary(anat_t2w_summary_step.get_summary)
        self.get_widget_by_id("feedback_bold").update_summary(bold_summary_step.get_summary)
        self.get_widget_by_id("feedback_fmap").update_summary(fmap_summary_step.get_summary)

        # at this point, all went well, change border from red to green
        self.get_widget_by_id("data_input_file_browser").styles.border = ("solid", "green")

    @work(exclusive=True, name="data_input_sucess_modal_worker")
    async def data_input_sucess(self):
        """
        Displays a success message after data input is validated.

        This method shows a modal dialog to inform the user that the data
        files have been successfully loaded, either in BIDS or non-BIDS
        format. It also provides instructions on how to proceed to the
        next steps in the pipeline.
        """

        self.data_load_sucess = True
        await self.app.push_screen_wait(
            Confirm(
                "Data files successfully loaded!",
                left_button_text=False,
                right_button_text="OK",
                right_button_variant="default",
                title="Data input success",
                id="data_input_sucess",
                classes="confirm_success",
            )
        )

        if ctx.workdir is None:
            await self.app.push_screen_wait(
                Confirm(
                    "Go back to Work dir tab and set the working directory!",
                    left_button_text=False,
                    right_button_text="OK",
                    right_button_variant="default",
                    title="Missing work directory",
                    id="missing_workdir",
                    classes="confirm_warning",
                )
            )

    # def forbid_data_change(self):
    #     self.app.push_screen(
    #         Confirm(
    #             r"The input data were already setup!\To change restart the UI.",
    #             left_button_text=False,
    #             right_button_text="OK",
    #             right_button_variant="default",
    #             title="Reload",
    #             id="reload",
    #             classes="confirm_warning",
    #         )
    #     )

    @on(Switch.Changed, ".-read-only")
    @on(Button.Pressed, ".-read-only")
    def _read_mode_lock(self):
        if sum(self.app.flags_to_show_tabs.values()) == 2:
            self.app.push_screen(
                Confirm(
                    "Input entries cannot be changes now! Restart UI to change them.",
                    title="Read-only",
                    left_button_text=False,
                    right_button_text="OK",
                    right_button_variant="default",
                    id="read_only_modal",
                    classes="confirm_error",
                )
            )

    def read_only_mode(self, value):
        if value:
            self.get_widget_by_id("bids_non_bids_switch").add_class("-read-only")
            if not self.app.is_bids:
                for button in [
                    "add_t1_image_button",
                    "add_bold_image_button",
                    "associate_button",
                    "add_field_map_button",
                    "confirm_non_bids_button",
                ]:
                    self.get_widget_by_id(button).add_class("-read-only")
                for widget in self.walk_children(FileItem):
                    widget.get_widget_by_id("edit_button").add_class("-read-only")
                    widget.get_widget_by_id("delete_button").add_class("-read-only")
            else:
                self.get_widget_by_id("data_input_file_browser").read_only_mode(True)<|MERGE_RESOLUTION|>--- conflicted
+++ resolved
@@ -240,12 +240,9 @@
             id="field_map_panel",
             classes="non_bids_panels",
         )
-<<<<<<< HEAD
-=======
         self.t2_image_panel = VerticalScroll(
             Button("Add", id="add_t2_image_button"), id="t2_image_panel", classes="non_bids_panels"
         )
->>>>>>> 6a71cc0b
         self.non_bids_panel = VerticalScroll(
             # """ Some instructions at the beginning. """
             Static(
@@ -289,10 +286,7 @@
         )
         self.non_bids_panel.border_title = "Path pattern setup"
         self.t1_image_panel.border_title = "T1-weighted image file pattern"
-<<<<<<< HEAD
-=======
         self.t2_image_panel.border_title = "T2-weighted image file pattern"
->>>>>>> 6a71cc0b
         self.bold_image_panel.border_title = "BOLD image files patterns"
         self.field_map_panel.border_title = "Field maps"
         await self.mount(self.non_bids_panel)
@@ -708,7 +702,6 @@
         """
         if not self._suppress_lesion_mask_switch_event:
             await self.toggle_lesion_mask_panel(message.value)
-<<<<<<< HEAD
 
     async def toggle_lesion_mask_panel(self, value):
         lesion_mask_panel = self.get_widget_by_id("lesion_mask_panel")
@@ -745,44 +738,6 @@
         execute_pattern_class_on_mount : bool, optional
             Whether to execute the pattern class on mount, by default True.
 
-=======
-
-    async def toggle_lesion_mask_panel(self, value):
-        lesion_mask_panel = self.get_widget_by_id("lesion_mask_panel")
-        if value:
-            lesion_mask_pattern_panel = VerticalScroll(
-                Button("Add", id="add_lesion_mask_button"), id="lesion_mask_pattern_panel", classes="non_bids_panels"
-            )
-            lesion_mask_pattern_panel.border_title = "Lesion mask file pattern"
-            await lesion_mask_panel.mount(lesion_mask_pattern_panel)
-        else:
-            await lesion_mask_panel.get_widget_by_id("lesion_mask_pattern_panel").remove()
-
-    ##############
-
-    @on(Button.Pressed, "#add_lesion_mask_button")
-    async def _on_add_lesion_mask_button_pressed(self) -> None:
-        """
-        Handles the event when the "Add" button for T1 images is pressed.
-
-        This method adds a new FileItem widget for specifying a T1 image file pattern.
-        """
-        await self.add_lesion_mask(load_object=None)
-
-    async def add_lesion_mask(self, load_object=None, message_dict=None, execute_pattern_class_on_mount=True) -> str:
-        """
-        Adds a FileItem widget for specifying a T1 image file pattern.
-
-        Parameters
-        ----------
-        load_object : Any, optional
-            An object to load into the FileItem, by default None.
-        message_dict : dict[str, list[str]], optional
-            A dictionary of messages for the FileItem, by default None.
-        execute_pattern_class_on_mount : bool, optional
-            Whether to execute the pattern class on mount, by default True.
-
->>>>>>> 6a71cc0b
         Returns
         -------
         str
