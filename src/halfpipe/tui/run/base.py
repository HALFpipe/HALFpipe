--- conflicted
+++ resolved
@@ -352,7 +352,6 @@
         This method is called when the user presses the "Run" button. It
         exits the application and returns the working directory.
         """
-<<<<<<< HEAD
         debug = opts["debug"]
         from ...logging.base import LoggingContext
 
@@ -378,11 +377,8 @@
             LoggingContext.enable_verbose()
 
         opts["workdir"] = ctx.workdir
+        save_spec(ctx.spec, workdir=ctx.workdir)
         self.app.exit(result=opts)
-=======
-        save_spec(ctx.spec, workdir=ctx.workdir)
-        self.app.exit(result=ctx.workdir)
->>>>>>> b1dc9e3a
 
     @on(Button.Pressed, "#save_button")
     def on_save_button_pressed(self):
