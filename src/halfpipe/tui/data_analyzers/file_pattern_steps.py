--- conflicted
+++ resolved
@@ -3,14 +3,9 @@
 
 from typing import Dict, List, Type, Union
 
-<<<<<<< HEAD
-from ...ingest.glob import tag_parse
 from ...model.file.anat import T1wFileSchema, T1wMaskFileSchema, T2wFileSchema
-=======
 from ...ingest.glob import get_entities_in_path, tag_glob, tag_parse
 from ...logging import logger
-from ...model.file.anat import T1wFileSchema
->>>>>>> 57f4ac24
 from ...model.file.base import BaseFileSchema, File
 from ...model.file.fmap import (
     BaseFmapFileSchema,
