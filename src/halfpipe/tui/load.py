import copy
from collections import defaultdict

from ..logging import logger
from .data_analyzers.context import ctx
from .data_analyzers.file_pattern_steps import (
    FieldMapStep,
    Magnitude1Step,
    Magnitude2Step,
    Phase1Step,
    Phase2Step,
    PhaseDiffStep,
)
from .features.atlas_based import AtlasBased
from .features.dual_reg import DualReg
from .features.preproc_output import PreprocessedOutputOptions
from .features.seed_based import SeedBased
from .features.task_based import TaskBased
from .help_functions import widget_exists
from .specialized_widgets.confirm_screen import Confirm
from .specialized_widgets.event_file_widget import AtlasFilePanel, EventFilePanel, SeedMapFilePanel, SpatialMapFilePanel
from .specialized_widgets.filebrowser import path_test_for_bids
from .specialized_widgets.non_bids_file_itemization import FileItem

# define this map for the load purposes
field_map_to_pattern_map = {
    "magnitude1": Magnitude1Step,
    "magnitude2": Magnitude2Step,
    "phase1": Phase1Step,
    "phase2": Phase2Step,
    "phasediff": PhaseDiffStep,
    "fieldmap": FieldMapStep,
}


def replace_with_longnames(f):
    entity_longnames = {"subject": "sub", "session": "ses"}
    if f.suffix in ["atlas", "seed", "map"]:
        entity_longnames[f.suffix] = "desc"
    input_string = f.path
    for long, short in entity_longnames.items():
        input_string = input_string.replace(f"{{{short}}}", f"{{{long}}}")
    f.path = input_string
    return f


async def fill_ctx_spec(self):
    """
    Loads settings from the 'spec.json' file into the context spec object.

    This method reads the settings from the 'spec.json' file (if it
    exists) and populates the context cache with the loaded data.
    This includes global settings, file patterns, feature settings,
    and model settings.
    """
    # First feed the cache
    if self.existing_spec is not None:  # Add this check
        global_settings = self.existing_spec.global_settings
        files = self.existing_spec.files
        settings = self.existing_spec.settings
        features = self.existing_spec.features
        models = self.existing_spec.models

        ctx.spec.global_settings = global_settings
        for fileobj in files:
            ctx.put(fileobj)
        ctx.spec.settings = settings
        ctx.spec.features = features
        ctx.spec.models = models

        # cache_file_patterns(self)


async def cache_file_patterns(self):
    """
    Caches file patterns and settings from the spec file.

    This method is a worker that processes the loaded specification
    and caches the file patterns and settings in the context. It also
    creates the corresponding widgets for data input, preprocessing,
    feature selection, and model selection.
    """

    def format_fmap_associations(data):
        output = []
        for session, tasks in data.items():
            if session == "acq.null":
                continue
            task_list = ", ".join(tasks)
            output.append(f"{session}: {task_list}")
        return "\n".join(output)

    data_input_widget = self.app.get_widget_by_id("input_data_content")
    # Suppress actions done when switch is toggled. We do the mounting directly by calling the method.
    data_input_widget.supress_switch_events()
    self.data_input_widget = data_input_widget

    preprocessing_widget = self.app.get_widget_by_id("preprocessing_content")
    self.feature_widget = self.app.get_widget_by_id("feature_selection_content")
    self.model_widget = self.app.get_widget_by_id("models_content")

    # The philosophie here is that we copy the data from the existing spec file to the context cache and then create
    # corresponding widgets. Through these widgets then it should be possible to further modify the spec file.
    # The created widgets should avoid using step and meta classes upon creation as these triggers various user choice
    # modals.
    if self.existing_spec is not None:
        spreadsheet_counter = 0
        fmaps = False
        intended_for = ""
        self.event_file_objects = []
        self.atlas_file_objects = []
        self.seed_map_file_objects = []
        self.spatial_map_file_objects = []

        preprocessing_widget.default_settings = self.existing_spec.global_settings
        preprocessing_widget.refresh(recompose=True)

        # We want to start with non-bids and switch to bids, because if it is bids data then basically, except for the
        # possible lesion maps, there will be only one file object and that would be the file to the bids data.
        # To make sure that the format is set to non-bids we check by this 'if' if the user did not already switch it.
        if self.app.is_bids:
            await data_input_widget.toggle_bids_non_bids_format(False)
            data_input_widget.get_widget_by_id("bids_non_bids_switch").value = False

        for f in self.existing_spec.files:
            logger.debug(f"UI->load->cache_file_patterns-> Processing file object {f.__dict__}")

            # In the spec file, subject is abbreviated to 'sub' and atlas, seed and map is replaced by desc,
            # here we replace it back for the consistency.
            f = replace_with_longnames(f)

            if f.datatype == "bids":
                await data_input_widget._build_and_mount_bids_panels()
                await data_input_widget.get_widget_by_id("non_bids_panel").remove()
                self.app_is_bids = True
                # Flip the switch
                data_input_widget.get_widget_by_id("bids_non_bids_switch").value = True

                ctx.cache["bids"]["files"] = f.path
                data_input_widget.get_widget_by_id("data_input_file_browser").update_input(f.path)
                # this is the function used when we are loading bids data files, in also checks if the data
                # folder contains bids files, and if yes, then it also extracts the tasks (images)
                path_test_for_bids(f.path)
            # need to create a FileItem widgets for all non-bids files
            elif f.datatype == "spreadsheet":
                ctx.cache["__spreadsheet_file_" + str(spreadsheet_counter)]["files"] = f
                spreadsheet_counter += 1
            elif f.suffix == "bold":
                message_dict = {i: [str(f.metadata[i])] for i in f.metadata} if f.metadata is not None else None
                widget_name = await data_input_widget.add_bold_image(
                    load_object=f, message_dict=message_dict, execute_pattern_class_on_mount=False
                )
                ctx.cache[widget_name]["files"] = f
            elif f.suffix == "T1w":
                widget_name = await data_input_widget.add_t1_image(
                    load_object=f, message_dict=None, execute_pattern_class_on_mount=False
                )
                ctx.cache[widget_name]["files"] = f
<<<<<<< HEAD
=======
            elif f.suffix == "T2w":
                widget_name = await data_input_widget.add_t2_image(
                    load_object=f, message_dict=None, execute_pattern_class_on_mount=False
                )
                ctx.cache[widget_name]["files"] = f
>>>>>>> 6a71cc0b
            elif f.suffix == "roi" or f.suffix == "mask":
                if not widget_exists(data_input_widget, "lesion_mask_pattern_panel"):
                    await data_input_widget.toggle_lesion_mask_panel(True)
                    data_input_widget.get_widget_by_id("lesion_mask_switch").value = True

                widget_name = await data_input_widget.add_lesion_mask(
                    load_object=f, message_dict=None, execute_pattern_class_on_mount=False
                )
                ctx.cache[widget_name]["files"] = f
            elif f.datatype == "fmap":
                message_dict = {i: [str(f.metadata[i])] for i in f.metadata} if f.metadata is not None else None
                fmap_file_pattern = field_map_to_pattern_map[f.suffix]
                widget_name = await data_input_widget.add_field_map(
                    pattern_class=fmap_file_pattern,
                    load_object=f,
                    message_dict=message_dict,
                    execute_pattern_class_on_mount=False,
                )
                ctx.cache[widget_name]["files"] = f
                fmaps = True
                # Gather bold files - fmaps association only from magnitude files, to avoid duplication
                if f.suffix == "magnitude1":
                    intended_for += format_fmap_associations(f.intended_for)

            elif f.suffix == "events":
                self.event_file_objects.append(f)
            elif f.suffix == "atlas":
                self.atlas_file_objects.append(f)
            elif f.suffix == "seed":
                self.seed_map_file_objects.append(f)
            elif f.suffix == "map":
                self.spatial_map_file_objects.append(f)

        ctx.refresh_available_images()
        if self.app.is_bids:
            data_input_widget.update_summaries()
        if ctx.get_available_images == {}:
            self.data_input_success = await self.app.push_screen_wait(
                Confirm(
                    "No bold files found! The data input directory in \n"
                    "the spec.json seems to be not available on your computer!",
                    title="Error",
                    left_button_text=False,
                    right_button_text="OK",
                    id="input_data_directory_error_modal",
                    classes="confirm_error",
                )
            )
            # clear all inputs, basically restart the inputs on the TUI
            for file_item in self.app.walk_children(FileItem):
                file_item.remove()
            ctx.cache = defaultdict(lambda: defaultdict(dict))
            self.app.flags_to_show_tabs["from_input_data_tab"] = False
            self.app.flags_to_show_tabs["from_working_dir_tab"] = False
            self.app.hide_tabs()
            self.get_widget_by_id("work_dir_file_browser").update_input("")
            ctx.workdir = None
        else:
            self.app.flags_to_show_tabs["from_input_data_tab"] = True
            self.app.show_hidden_tabs()
            self.data_input_success = True

        if fmaps:
            data_input_widget.get_widget_by_id("associate_button").styles.visibility = "visible"
            data_input_widget.get_widget_by_id("info_field_maps_button").styles.visibility = "visible"
            data_input_widget.callback_message = intended_for


async def mount_features(self):
    """
    Mounts the feature selection widgets based on the loaded spec file.

    This method is a worker that creates and mounts the feature
    selection widgets based on the features defined in the loaded
    specification. It populates the context cache with feature and
    setting data and then adds the corresponding widgets to the UI.
    """
    feature_widget = self.feature_widget
    setting_feature_map = {}
    if self.existing_spec is not None:
        for feature in self.existing_spec.features:
            logger.debug(f"UI->load->mount_features-> Processing feature {feature.__dict__}")

            ctx.cache[feature.name]["features"] = copy.deepcopy(feature.__dict__)
            setting_feature_map[feature.__dict__["setting"]] = feature.name

        for setting in self.existing_spec.settings:
            logger.debug(f"UI->load->mount_features-> Processing setting {setting.__dict__}")

            # the feature settings in the ctx.cache are under the 'feature' key, to match this properly
            # setting['name'[ is used without last 7 letters which are "Setting" then it is again the feature name

            if not setting["output_image"]:
                # In case of falff, there is also unfiltered setting which is essentially the same as normal setting
                # but without the bandpass filter. So we put only the normal setting into the cache because in the run
                # tab the unfiltered setting will be created automatically form the normal setting.
                if setting["name"] in setting_feature_map:
                    ctx.cache[setting_feature_map[setting["name"]]]["settings"] = copy.deepcopy(setting)
            else:
                ctx.cache[setting["name"]]["features"] = {}
                ctx.cache[setting["name"]]["settings"] = copy.deepcopy(setting)
                ctx.cache[setting["name"]]["settings"].setdefault("smoothing", {"fwhm": None})

                ctx.cache[setting["name"]]["settings"].setdefault("grand_mean_scaling", {"mean": None})
                ctx.cache[setting["name"]]["settings"].setdefault("bandpass_filter", {"type": None})

            if setting["name"] in setting_feature_map:
                cache_entry: dict = ctx.cache.get(setting_feature_map[setting["name"]], {})

                if isinstance(cache_entry, dict):
                    settings = cache_entry.get("settings", {})
                    feature = cache_entry.get("features", {})
                else:
                    settings = {}
                    feature = {}
                # Add default smoothing settings if missing
                if feature["type"] == "falff" or feature["type"] == "reho":
                    feature.setdefault("smoothing", {"fwhm": None})
                else:
                    settings.setdefault("smoothing", {"fwhm": None})

                settings.setdefault("grand_mean_scaling", {"mean": None})
                settings.setdefault("bandpass_filter", {"type": None})

        # Then create the widgets
        for top_name in ctx.cache:
            if ctx.cache[top_name]["features"] != {}:
                name = ctx.cache[top_name]["features"]["name"]
                await feature_widget.add_new_item([ctx.cache[name]["features"]["type"], name])
            # ctx.cache[top_name]["features"] is empty {} dir in case of preproc feature, then we look if there is at least
            # the settings key indicating that this is not a file pattern but a preproc feature
            elif ctx.cache[top_name]["settings"] != {}:
                name = ctx.cache[top_name]["settings"]["name"]
                await feature_widget.add_new_item(["preprocessed_image", name.replace("Setting", "")])


async def mount_file_panels(self) -> None:
    """
    Initializes file panels for various file types.

    This method is a worker that creates and mounts file panels for
    different file types (events, atlas, seed, spatial maps) based on
    the loaded specification. It iterates through the file objects and
    creates corresponding file panel widgets, adding them to the
    appropriate feature widgets.
    """
    feature_widget = self.feature_widget

    for file_object in self.event_file_objects:
        message_dict = {i: [str(file_object.metadata[i])] for i in file_object.metadata}
        for task_based_widget in feature_widget.walk_children(TaskBased):
            # there is no event file panel in PreprocessedOutputOptions
            if type(task_based_widget) is not PreprocessedOutputOptions:
                widget_name = await task_based_widget.query_one(EventFilePanel).create_file_item(
                    load_object=file_object, message_dict=message_dict
                )
        ctx.cache[widget_name]["files"] = file_object

    for file_object in self.atlas_file_objects:
        message_dict = {i: [str(file_object.metadata[i])] for i in file_object.metadata}
        for atlas_based_widget in feature_widget.walk_children(AtlasBased):
            widget_name = await atlas_based_widget.query_one(AtlasFilePanel).create_file_item(
                load_object=file_object, message_dict=message_dict
            )
        ctx.cache[widget_name]["files"] = file_object

    for file_object in self.seed_map_file_objects:
        message_dict = {i: [str(file_object.metadata[i])] for i in file_object.metadata}
        for seed_based_widget in feature_widget.walk_children(SeedBased):
            widget_name = await seed_based_widget.query_one(SeedMapFilePanel).create_file_item(
                load_object=file_object, message_dict=message_dict
            )
        ctx.cache[widget_name]["files"] = file_object

    for file_object in self.spatial_map_file_objects:
        message_dict = {i: [str(file_object.metadata[i])] for i in file_object.metadata}
        for dual_reg_widget in feature_widget.walk_children(DualReg):
            widget_name = await dual_reg_widget.query_one(SpatialMapFilePanel).create_file_item(
                load_object=file_object, message_dict=message_dict
            )
        ctx.cache[widget_name]["files"] = file_object


async def mount_models(self) -> None:
    """
    Initializes the model selection widgets based on the loaded spec file.

    This method is a worker that creates and mounts the model selection
    widgets based on the models defined in the loaded specification. It
    populates the context cache with model data and also creates aggregate
    model entries.
    """
    # this is better to put here so that within the async it is not triggered earlier
    self.data_input_widget.enable_switch_events()

    model_widget = self.model_widget
    aggregate_models = {}
    if self.existing_spec is not None:
        for model in self.existing_spec.models:
            logger.debug(f"UI->load->mount_models-> Processing model {model.__dict__}")

            # With aggregate models we deal differently, we do not create a widget for them, but instead create a dummy
            # entry in cache associated with a particular widget.
            if model.__dict__["type"] != "fe":
                ctx.cache[model.name]["models"] = copy.deepcopy(model.__dict__)
            else:
                # gather all available aggregate models
                aggregate_models[model.__dict__["name"]] = copy.deepcopy(model.__dict__)

        # Now we will create the aggregate model dummy association mentioned above.
        aggregate_cache_dummy_entries = {}
        for _, model_entry in ctx.cache.items():
            model = model_entry["models"]
            if model != {}:  # Check if model is not empty
                # Aggregate model dummy association
                associated_aggregate_models_list = []
                dummy_cache_key = model["name"] + "__aggregate_models_list"

                # Process each input label in the model's inputs
                for input_label in model.get("inputs", []):  # Ensure "inputs" exists
                    while input_label and input_label.startswith("aggregate") and "Across" in input_label:
                        if input_label in aggregate_models:
                            # this will select a particular model in the aggregate_models dictionary created before
                            aggregate_model = aggregate_models[input_label]
                            associated_aggregate_models_list.append(aggregate_model)
                            input_label = aggregate_model["inputs"][0] if aggregate_model["inputs"] else None
                        else:
                            break  # Stop if input_label is not found in aggregate_models

                # Put the associated aggregate models to this temporary dictionary to not modify cache while looping.
                aggregate_cache_dummy_entries[dummy_cache_key] = associated_aggregate_models_list

                # Then create the widgets
                await model_widget.add_new_item([model["type"], model["name"]])

        # Create the dummy entry in the cache, this needs to be done after the loop to not modify the cache when we are
        # looping over it
        for dummy_cache_key, aggregate_model in aggregate_cache_dummy_entries.items():
            ctx.cache[dummy_cache_key]["models"] = {"aggregate_models_list": aggregate_model}<|MERGE_RESOLUTION|>--- conflicted
+++ resolved
@@ -156,14 +156,11 @@
                     load_object=f, message_dict=None, execute_pattern_class_on_mount=False
                 )
                 ctx.cache[widget_name]["files"] = f
-<<<<<<< HEAD
-=======
             elif f.suffix == "T2w":
                 widget_name = await data_input_widget.add_t2_image(
                     load_object=f, message_dict=None, execute_pattern_class_on_mount=False
                 )
                 ctx.cache[widget_name]["files"] = f
->>>>>>> 6a71cc0b
             elif f.suffix == "roi" or f.suffix == "mask":
                 if not widget_exists(data_input_widget, "lesion_mask_pattern_panel"):
                     await data_input_widget.toggle_lesion_mask_panel(True)
