--- conflicted
+++ resolved
@@ -218,7 +218,7 @@
             c.info("mindandbrain pipeline %s" % __version__)
             c.info("")
 
-        '''
+
         #
         # anatomical/structural data
         #
@@ -417,7 +417,7 @@
 
         c.info("")
         
-        '''
+
 
         response0 = c.select("Specify a group-level design?", ["Yes", "No"])
         if response0 == "Yes":
@@ -855,8 +855,4 @@
 
             file.write(command + file_name + '\n')
 
-<<<<<<< HEAD
-        file.close()
-=======
-        file.close()
->>>>>>> a7ab196d
+        file.close()