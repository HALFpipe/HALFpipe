--- conflicted
+++ resolved
@@ -467,10 +467,7 @@
                 "plugin_args": {
                     "n_procs": cpu_count(),
                     "raise_insufficient": False,
-<<<<<<< HEAD
-=======
                     "maxtasksperchild": 1,
->>>>>>> 8e09ff26
                 }
             }
         elif args.nipype_plugin == "none":
