# -*- coding: utf-8 -*-
# emacs: -*- mode: python; py-indent-offset: 4; indent-tabs-mode: nil -*-
# vi: set ft=python sts=4 ts=4 sw=4 et:

import os
<<<<<<< HEAD
import numpy as np
import pandas as pd
import nibabel as nib
import json
import shutil
import math
from glob import glob
from argparse import ArgumentParser
from .cli import Cli
from .conditions import parse_condition_files
from .info import __version__
from .workflow import init_workflow
from .logging import init_logging
from .patterns import ambiguous_match
from .utils import get_path, transpose, nonzero_atlas
from .file_checks import file_checks

# Debug config for stop on first crash
# from nipype import config
# cfg = dict(execution={'stop_on_first_crash': True})
# config.update_config(cfg)

EXT_PATH = "/ext"


def main():
    ap = ArgumentParser(description="")
    ap.add_argument("-w", "--workdir")
    ap.add_argument("-p", "--nipype-plugin")
    ap.add_argument("-s", "--setup-only", action="store_true", default=False)
    ap.add_argument("-j", "--json-file")
    ap.add_argument("-b", "--block-size")
    ap.add_argument("-f", "--file-status", action='store_true')
=======
from os import path as op
import sys
import pkg_resources

os.environ["NIPYPE_NO_ET"] = "1"  # noqa; disable nipype update check
os.environ["NIPYPE_NO_MATLAB"] = "1"  # noqa
os.environ["PIPELINE_RESOURCE_DIR"] = "/home/fmriprep/.cache/pipeline"  # noqa
os.environ["TEMPLATEFLOW_HOME"] = "/home/fmriprep/.cache/templateflow"  # noqa

from fmriprep import config

configfilename = pkg_resources.resource_filename("pipeline", "data/config.toml")
config.load(configfilename)

global debug
debug = False


def _main():
    from . import __version__
    from argparse import ArgumentParser
    from multiprocessing import cpu_count

    ap = ArgumentParser(
        description=f"mindandbrain/pipeline {__version__} is a user-friendly interface "
        "for performing reproducible analysis of fMRI data, including preprocessing, "
        "single-subject feature extraction, and group analysis."
    )

    basegroup = ap.add_argument_group("base", "")

    basegroup.add_argument(
        "-w",
        "--workdir",
        type=str,
        help="directory where output and intermediate files are stored",
    )
    basegroup.add_argument("--fs-root", default="/ext", help="path to the file system root")
    basegroup.add_argument("--debug", action="store_true", default=False)
    basegroup.add_argument("--verbose", action="store_true", default=False)

    stepgroup = ap.add_argument_group("steps", "")
    steps = ["spec-ui", "workflow", "execgraph", "run", "run-subjectlevel", "run-grouplevel"]
    for step in steps:
        steponlygroup = stepgroup.add_mutually_exclusive_group(required=False)
        steponlygroup.add_argument(f"--{step}-only", action="store_true", default=False)
        steponlygroup.add_argument(f"--skip-{step}", action="store_true", default=False)
        if "run" not in step:
            steponlygroup.add_argument(f"--stop-after-{step}", action="store_true", default=False)

    workflowgroup = ap.add_argument_group("workflow", "")

    ncpus = cpu_count()
    workflowgroup.add_argument(
        "--nipype-omp-nthreads", type=int, default=8 if ncpus > 16 else (4 if ncpus > 8 else 1)
    )
    workflowgroup.add_argument("--no-compose-transforms", action="store_true", default=False)
    workflowgroup.add_argument("--freesurfer", action="store_true", default=False)

    execgraphgroup = ap.add_argument_group("execgraph", "")
    execgraphgroup.add_argument("--workflow-file", type=str, help="manually select workflow file")
    chunkinggroup = execgraphgroup.add_mutually_exclusive_group(required=False)
    chunkinggroup.add_argument(
        "--n-chunks", type=int, help="number of subject-level workflow chunks to generate"
    )
    chunkinggroup.add_argument(
        "--subject-chunks",
        action="store_true",
        default=False,
        help="generate one subject-level workflow per subject",
    )

    rungroup = ap.add_argument_group("run", "")
    rungroup.add_argument("--execgraph-file", type=str, help="manually select execgraph file")
    rungroup.add_argument("--chunk-index", type=int, help="select which subjectlevel chunk to run")
    rungroup.add_argument("--nipype-memory-gb", type=float)
    rungroup.add_argument("--nipype-n-procs", type=int)
    rungroup.add_argument("--nipype-run-plugin", type=str, default="MultiProc")
    rungroup.add_argument(
        "--keep",
        choices=["all", "some", "none"],
        default="some",
        help="choose which intermediate files to keep",
    )

    ap.add_argument(
        "-v",
        "--version",
        action="store_true",
        help="print the version number and exit",
        default=False,
    )
    ap.add_argument(
        "--preproc-report", action="store_true", help="print a report", default=False,
    )

>>>>>>> 59574082
    args = ap.parse_args()
    global debug
    debug = args.debug
    config.execution.debug = debug
    verbose = args.verbose

    if args.version is True:
        sys.stdout.write(f"{__version__}\n")
        sys.exit(0)

    if args.preproc_report is True:
        # TODO
        sys.exit(0)

    should_run = {step: True for step in steps}

    for step in steps:
        attrname = f"{step}-only".replace("-", "_")
        if getattr(args, attrname) is True:
            should_run = {step0: step0 == step for step0 in steps}
            break

    for step in steps:
        if "run" in step:
            continue
        attrname = f"stop-after-{step}".replace("-", "_")
        if getattr(args, attrname) is True:
            state = True
            for step0 in steps:
                should_run[step0] = state
                if step0 == step:
                    state = False
            break

    for step in steps:
        attrname = f"skip-{step}".replace("-", "_")
        if getattr(args, attrname) is True:
            should_run[step] = False

    from calamities.config import config as calamities_config

    calamities_config.fs_root = args.fs_root
    from calamities.file import resolve

    workdir = args.workdir
    if workdir is not None:
        workdir = resolve(workdir)

    if should_run["spec-ui"]:
        from .ui import init_spec_ui

        workdir = init_spec_ui(workdir=workdir, debug=debug)

    assert workdir is not None, "Missing working directory"
    assert op.isdir(workdir), "Working directory does not exist"

    import logging
    from .logger import Logger

    if not Logger.is_setup:
        Logger.setup(workdir, debug=debug, verbose=verbose)
    logger = logging.getLogger("pipeline")

<<<<<<< HEAD
                messagedisplayed = False
                for k, v in wildcard_descriptions_.items():
                    field = k + "_contains"
                    if field not in contains:
                        for w in m:
                            if w[field] is not None:
                                if not messagedisplayed:
                                    c.info("Detected ambiguous filenames!")
                                    messagedisplayed = True
                                y = ["\"" + x + "\"" for x in w[field]]
                                response0 = c.select(
                                    "Does %s contain %s?" % (wildcard_descriptions_[k], " and ".join(y)), ["Yes", "No"])
                                if response0 == "Yes":
                                    # contains[field] = n[field]
                                    break
                    if field not in contains:
                        contains[field] = None

                for n in m:
                    is_good = True
                    for k, v in wildcard_descriptions_.items():
                        field = k + "_contains"
                        if field in contains and field in n:
                            if n[field] != contains[field]:
                                is_good = False
                    if is_good:
                        m_ += [n]
                m = m_

            m = m[0]

            subject = ""
            if "*" in m:
                subject = m["*"]

            run = ""
            if "?" in m:
                run = m["?"]

            condition = ""
            if "$" in m:
                condition = m["$"]

            if subject not in files:
                files[subject] = dict()
            if run not in files[subject]:
                files[subject][run] = dict()

            files[subject][run][condition] = g

        if len(files) == 0:
            response = c.select("Try again?", ["Yes", "No"])

            if response == "Yes":
                return get_files(description, runs=runs, conditions=conditions)

        return files

    #
    # interface code that asks user questions
    #

    if not os.path.isfile(path_to_pipeline_json):
        if c is None:
            c = Cli()
            c.info("mindandbrain pipeline %s" % __version__)
            c.info("")

        #
        # anatomical/structural data
        #

        description = "anatomical/structural data"
        c.info("Please specify %s" % description)

        field_name = "T1w"
        field_description = "T1-weighted image"

        images[field_name] = get_files(field_description)

        subject_ids = list(images[field_name].keys())

        c.info("")

        #
        # functional/rest data
        #

        description = "resting state data"
        field_description = "resting state image"

        response0 = c.select("Is %s available?" % description, ["Yes", "No"])
        # c.info("Please specify %s" % description)
        # response0 = "Yes"

        if response0 == "Yes":

            configuration["rest"] = dict()
            images["rest"] = get_files(field_description, runs=True)
            configuration["rest"]["RepetitionTime"] = dict()
            for subject in subject_ids:
                configuration["rest"]["RepetitionTime"][subject] = float(str(nib.load(
                    transpose(images["rest"])[""][subject]  # gets the path of the nii.gz file for each subject
                ).header.get_zooms()[3]))  # reads the repetion time from the nii.gz file
            # metadata["rest"]["RepetitionTime"] = float(c.read("Specify the repetition time",
            #                                                       o=str(nib.load(image).header.get_zooms()[3])))

            ped = c.select("Specify the phase encoding direction",
                           ["AP", "PA", "LR", "RL", "SI", "IS"])
            configuration["rest"]["PhaseEncodingDirection"] = \
                {"AP": "j", "PA": "j", "LR": "i", "RL": "i", "IS": "k", "SI": "k"}[ped]

            response3 = c.select("Calculate connectivity matrix from brain atlas?", ["Yes", "No"])
            if response3 == "Yes":
                configuration["rest"]["BrainAtlasImage"] = {}
                while response3 == "Yes":
                    name = c.read("Specify Atlas name")
                    configuration["rest"]["BrainAtlasImage"][name] = get_file("brain atlas image")
                    response3 = c.select("Add another Atlas?", ["Yes", "No"])

            response3 = c.select("Calculate seed connectivity?", ["Yes", "No"])
            if response3 == "Yes":
                configuration["rest"]["ConnectivitySeeds"] = {}
                while response3 == "Yes":
                    name = c.read("Specify seed name")
                    configuration["rest"]["ConnectivitySeeds"][name] = get_file("seed mask image")
                    response3 = c.select("Add another seed?", ["Yes", "No"])

            response3 = c.select("Calculate ICA network templates via dual regression?", ["Yes", "No"])
            if response3 == "Yes":
                configuration["rest"]["ICAMaps"] = {}

                while response3 == "Yes":
                    name = c.read("Specify an ICA network templates name")
                    configuration["rest"]["ICAMaps"][name] = get_file("ICA network templates image")
                    response3 = c.select("Use another ICA network templates image?", ["Yes", "No"])

            response3 = c.select("Do you want to calculate ReHo?", ["Yes", "No"])
            if response3 == "Yes":
                configuration["rest"]["reho"] = True

            response3 = c.select("Do you want to calculate ALFF?", ["Yes", "No"])
            if response3 == "Yes":
                configuration["rest"]["alff"] = True

            response3 = c.select("Do you want to add confound regressors to the model?", ["Yes", "No"])
            configuration["rest"]["UseMovPar"] = False
            configuration["rest"]["CSF"] = False
            configuration["rest"]["Whitematter"] = False
            configuration["rest"]["GlobalSignal"] = False
            if response3 == "Yes":
                response4 = c.select("Add motion parameters (6 dof) to model?", ["Yes", "No"])
                if response4 == "Yes":
                    configuration["rest"]["UseMovPar"] = True
                response4 = c.select("Add CSF to model?", ["Yes", "No"])
                if response4 == "Yes":
                    configuration["rest"]["CSF"] = True
                response4 = c.select("Add White Matter to model?", ["Yes", "No"])
                if response4 == "Yes":
                    configuration["rest"]["Whitematter"] = True
                response4 = c.select("Add Global Signal to model?", ["Yes", "No"])
                if response4 == "Yes":
                    configuration["rest"]["GlobalSignal"] = True

            # response3 = c.select("Is field map data available?", ["Yes", "No"])
            #
            # if response3 == "Yes":
            #     response4 = c.select("Specify the format of field map data", ["Yes", "No"])

            # response0 = c.select("Is further %s available?" % description, ["Yes", "No"])

        c.info("")

        #
        # functional/task data
        #

        description = "task data"
        field_description = "task image"

        response0 = c.select("Is %s available?" % description, ["Yes", "No"])
        # c.info("Please specify %s" % description)
        # response0 = "Yes"

        while response0 == "Yes":
            field_name = c.read("Specify the paradigm name")

            configuration[field_name] = dict()
            images[field_name] = get_files(field_description, runs=True)
            configuration[field_name]["RepetitionTime"] = dict()
            for subject in subject_ids:
                configuration[field_name]["RepetitionTime"][subject] = float(str(nib.load(
                    transpose(images[field_name])[""][subject]  # gets the path of the nii.gz file for each subject
                ).header.get_zooms()[3]))  # reads the repetion time from the nii.gz file
            # metadata[field_name]["RepetitionTime"] = float(c.read("Specify the repetition time",
            #     o = str(nib.load(image).header.get_zooms()[3])))

            ped = c.select("Specify the phase encoding direction",
                           ["AP", "PA", "LR", "RL", "SI", "IS"])
            configuration[field_name]["PhaseEncodingDirection"] = \
                {"AP": "j", "PA": "j", "LR": "i", "RL": "i", "IS": "k", "SI": "k"}[ped]

            description2 = "condition/explanatory variable"
            response2 = c.select("Specify the format of the %s files" % description2,
                                 ["FSL 3-column", "SPM multiple conditions"])

            conditions = None
            if response2 == "SPM multiple conditions":
                conditions = get_files(description2, runs=True)
            elif response2 == "FSL 3-column":
                conditions = get_files(description2, runs=True, conditions=True)

            conditions = parse_condition_files(conditions, form=response2)

            condition = list(next(iter(next(iter(conditions.values())).values())))
            condition = sorted(condition)

            c.info("Specify contrasts")

            contrasts = dict()

            response3 = "Yes"
            while response3 == "Yes":
                contrast_name = c.read("Specify the contrast name")
                contrast_values = c.fields("Specify the contrast values", condition)

                contrasts[contrast_name] = {k: float(v) for k, v in zip(condition, contrast_values)}

                response3 = c.select("Add another contrast?", ["Yes", "No"])

            configuration[field_name]["Conditions"] = conditions
            configuration[field_name]["Contrasts"] = contrasts

            response3 = c.select("Do you want to add confound regressors to the model?", ["Yes", "No"])
            configuration[field_name]["UseMovPar"] = False
            configuration[field_name]["CSF"] = False
            configuration[field_name]["Whitematter"] = False
            configuration[field_name]["GlobalSignal"] = False
            if response3 == "Yes":
                response4 = c.select("Add motion parameters (6 dof) to model?", ["Yes", "No"])
                if response4 == "Yes":
                    configuration[field_name]["UseMovPar"] = True
                response4 = c.select("Add CSF to model?", ["Yes", "No"])
                if response4 == "Yes":
                    configuration[field_name]["CSF"] = True
                response4 = c.select("Add White Matter to model?", ["Yes", "No"])
                if response4 == "Yes":
                    configuration[field_name]["Whitematter"] = True
                response4 = c.select("Add GlobalSignal to model?", ["Yes", "No"])
                if response4 == "Yes":
                    configuration[field_name]["GlobalSignal"] = True

            # if response3 == "Yes":
            #     response4 = c.select("Specify the format of field map data", ["Yes", "No"])

            response0 = c.select("Is further %s available?" % description, ["Yes", "No"])
=======
    logger.info(f"Version: {__version__}")
    logger.info(f"Debug: {debug}")
>>>>>>> 59574082

    if not should_run["spec-ui"]:
        logger.info(f"Did not run step: spec")

    workflow = None

<<<<<<< HEAD
        c.info("")

        response0 = c.select("Specify a group design?", ["Yes", "No"])
        if response0 == "Yes":
            spreadsheet_file = get_file("covariates/group data spreadsheet")
            spreadsheet = pd.read_csv(spreadsheet_file)

            id_column = c.select("Specify the column containing subject names", spreadsheet.columns)

            covariates = spreadsheet.set_index(id_column).to_dict()

            group_column = c.select("Specify the column containing group names", spreadsheet.columns)
            groups = covariates[group_column]
            del covariates[group_column]
=======
    if not should_run["workflow"]:
        logger.info(f"Did not run step: workflow")
    else:
        logger.info(f"Running step: workflow")
        from .workflow import init_workflow

        if args.nipype_omp_nthreads is not None:
            config.nipype.omp_nthreads = args.nipype_omp_nthreads

        workflow = init_workflow(
            workdir, no_compose_transforms=args.no_compose_transforms, freesurfer=args.freesurfer
        )
>>>>>>> 59574082

    execgraphs = None

    if not should_run["execgraph"]:
        logger.info(f"Did not run step: execgraph")
    else:
        logger.info(f"Running step: execgraph")
        from .execgraph import init_execgraph

        if workflow is None:
            from .utils import loadpicklelzma

            assert (
                args.workflow_file is not None
            ), "Missing required --workflow-file input for step execgraph"
            workflow = loadpicklelzma(args.workflow_file)
            logger.info(f'Using workflow defined in file "{args.workflow_file}"')
        else:
            logger.info(f"Using workflow from previous step")

        execgraphs = init_execgraph(
            workdir, workflow, n_chunks=args.n_chunks, subject_chunks=args.subject_chunks
        )

    if (
        not should_run["run"]
        and not should_run["run-subjectlevel"]
        and not should_run["run-grouplevel"]
    ):
        logger.info(f"Did not run step: run")
    else:
        logger.info(f"Running step: run")
        if execgraphs is None:
            from .utils import loadpicklelzma

            assert (
                args.execgraph_file is not None
            ), "Missing required --execgraph-file input for step run"
            execgraphs = loadpicklelzma(args.execgraph_file)
            if not isinstance(execgraphs, list):
                execgraphs = [execgraphs]
            logger.info(f'Using execgraphs defined in file "{args.execgraph_file}"')
        else:
            logger.info(f"Using execgraphs from previous step")

        import nipype.pipeline.plugins as nip
        import pipeline.plugins as ppp

        plugin_args = {
            "workdir": workdir,
            "debug": debug,
            "verbose": verbose,
            "stop_on_first_crash": debug,
            "raise_insufficient": False,
            "keep": args.keep,
        }
        if args.nipype_n_procs is not None:
            plugin_args["n_procs"] = args.nipype_n_procs
        if args.nipype_memory_gb is not None:
            plugin_args["memory_gb"] = args.nipype_memory_gb

        runnername = f"{args.nipype_run_plugin}Plugin"
        if hasattr(ppp, runnername):
            logger.info(f'Using a patched version of nipype_run_plugin "{runnername}"')
            runnercls = getattr(ppp, runnername)
        elif hasattr(nip, runnername):
            logger.warning(f'Using unsupported nipype_run_plugin "{runnername}"')
            runnercls = getattr(nip, runnername)
        else:
            raise ValueError(f'Unknown nipype_run_plugin "{runnername}"')
        runner = runnercls(plugin_args=plugin_args)

        execgraphstorun = []
        if len(execgraphs) > 1:
            n_subjectlevel_chunks = len(execgraphs) - 1
            if not should_run["run-subjectlevel"]:
                logger.info(f"Will not run subjectlevel chunks")
            elif args.chunk_index is not None:
                zerobasedchunkindex = args.chunk_index - 1
                assert zerobasedchunkindex < n_subjectlevel_chunks
                logger.info(
                    f"Will run subjectlevel chunk {args.chunk_index} of {n_subjectlevel_chunks}"
                )
                execgraphstorun.append(execgraphs[zerobasedchunkindex])
            else:
                logger.info(f"Will run all {n_subjectlevel_chunks} subjectlevel chunks")
                execgraphstorun.extend(execgraphs[:-1])

            if not should_run["run-grouplevel"]:
                logger.info(f"Will not run grouplevel chunk")
            else:
                logger.info(f"Will run grouplevel chunk")
                execgraphstorun.append(execgraphs[-1])
        elif len(execgraphs) == 1:
            execgraphstorun.append(execgraphs[0])
        else:
            raise ValueError("No execgraphs")

        n_execgraphstorun = len(execgraphstorun)
        for i, execgraph in enumerate(execgraphstorun):
            from .utils import first

            if len(execgraphs) > 1:
                logger.info(f"Running chunk {i+1} of {n_execgraphstorun}")
            runner.run(execgraph, updatehash=False, config=first(execgraph.nodes()).config)
            if len(execgraphs) > 1:
                logger.info(f"Completed chunk {i+1} of {n_execgraphstorun}")


def main():
    try:
        _main()
    except Exception as e:
        import logging

<<<<<<< HEAD
    # Manual file check: Check file status after first level statistics is done
    if args.file_status:
        file_checks(workdir, json_dir, path_to_pipeline_json)

    # Run workflow if setup_only flag is not given
    elif not args.setup_only:
        workflow = init_workflow(workdir, path_to_pipeline_json)
=======
        logger = logging.getLogger("pipeline")
        logger.exception("Exception: %s", e)
>>>>>>> 59574082

        global debug
        if debug:
            import pdb

<<<<<<< HEAD
        if args.nipype_plugin is None:
            plugin_settings = {
                "plugin"     : "MultiProc",
                "plugin_args": {
                    "n_procs"           : cpu_count(),
                    "raise_insufficient": False,
                    "maxtasksperchild"  : 1,
                }
            }
        else:
            plugin_settings = {
                "plugin": args.nipype_plugin
            }

        import gc
        gc.collect()

        workflow.run(**plugin_settings)

        # copy confounds.tsv from task to intermediates/subject
        # access pipeline.json to get subjects and tasks for path
        with open(path_to_pipeline_json, "r") as f:
            configuration = json.load(f)

        flattened_configuration = transpose(configuration['images'])

        for subject in flattened_configuration:
            # Check if there is taskdata in metadata as otherwise there is no confounds.tsv
            for key in flattened_configuration[subject]:
                if key not in ["T1w", "T2w", "FLAIR"]:
                    # Taskdata exists
                    task = key
                    # use glob for wildcard as path has truncated subject_id in fmriprep
                    try:
                        source = glob(workdir + '/nipype/sub_' + subject + '/task_' + task + '/func_preproc*' +
                                      '/bold_confounds_wf/concat/confounds.tsv')[0]
                        destination = workdir + '/intermediates/' + subject + '/' + task + '/confounds.tsv'
                        shutil.copyfile(src=source, dst=destination)
                    except IndexError:
                        print(
                            'Warning: confounds.tsv was not found, check intermediate files in nipype/<subject_id>/...')
                else:
                    # Taskdata doesn't exist
                    pass
        # calculate correlation matrix from atlas matrix
        # save correlation matrix as csv
        for subject in flattened_configuration:
            for key in flattened_configuration[subject]:
                if key not in ["T1w", "T2w", "FLAIR"]:
                    task = key
                    try:
                        for idx, atlas_idx in enumerate(
                                ["%04d" % x for x in range(len(configuration['metadata'][task]['BrainAtlasImage']))]):
                            try:
                                if len(configuration['metadata'][task]['BrainAtlasImage']) >= 2:
                                    source = workdir + '/intermediates/' + subject + '/' + task + \
                                             '/brainatlas_matrix' + str(atlas_idx) + '.txt'
                                else:
                                    source = workdir + '/intermediates/' + subject + '/' + task + '/brainatlas_matrix.txt'
                                destination = workdir + '/intermediates/' + subject + '/' + task + \
                                              '/corr_matrix_' + \
                                              list(configuration['metadata'][task]['BrainAtlasImage'].keys())[idx] + \
                                              '.csv'
                                atlas_matrix = pd.read_csv(source, sep=" ", header=None, skipinitialspace=True)
                                # drop last column as there is only NaN in there due to delimiting issues
                                atlas_matrix.drop(atlas_matrix.columns[len(atlas_matrix.columns) - 1], axis=1,
                                                  inplace=True)
                                # coverage part (#issue9)
                                atlas_name = list(configuration['metadata'][task]['BrainAtlasImage'].keys())[idx]
                                atlas_file = configuration['metadata'][task]['BrainAtlasImage'][atlas_name]
                                seg_image_path = glob(workdir + '/nipype/sub_' + subject + '/task_' +
                                                      task + '/func_preproc*' +
                                                      '/bold_mni_trans_wf/mask_mni_tfm/'
                                                      'ref_image_corrected_brain_mask_maths_trans.nii.gz')[0]
                                dest_coverage = workdir + '/intermediates/' + subject + '/' + task + '/' + \
                                                atlas_name + '_coverage.csv'
                                # create get coverage from util function and create dataframe
                                df_coverage = pd.DataFrame(nonzero_atlas(
                                    seg_image_path=seg_image_path,
                                    atlas_image_path=atlas_file))
                                df_coverage.columns = ['label', 'data', 'atlas']
                                df_coverage['ratio'] = df_coverage['data'] / df_coverage['atlas']
                                df_coverage.to_csv(dest_coverage, index=False)
                                # get list of all rows below threshold
                                threshold = 0.8
                                indices_below_threshold = list(
                                    df_coverage.loc[df_coverage['ratio'] < threshold].index
                                )
                                for index in indices_below_threshold:
                                    atlas_matrix[index] = np.nan
                                corr_matrix = atlas_matrix.corr(method='pearson')
                                for index in indices_below_threshold:
                                    corr_matrix[index] = 'NaN'
                                    corr_matrix.loc[index] = 'NaN'
                                corr_matrix.to_csv(destination, index=False, header=False)
                                shutil.move(source,
                                            workdir + '/intermediates/' + subject + '/' + task +
                                            '/brainatlas_timeseries_' +
                                            list(configuration['metadata'][task]['BrainAtlasImage'].keys())[
                                                idx] + '.txt')
                            except OSError as e:
                                print(
                                    'Warning: atlas_matrix was not found. Correlation matrix could not be computed')
                                print(e)
                    except KeyError:
                        pass
        # create confounds_mni.tsv
        for subject in flattened_configuration:
            # Check if there is taskdata in metadata as otherwise there is no confounds.tsv
            for key in flattened_configuration[subject]:
                if key not in ["T1w", "T2w", "FLAIR"]:
                    # Taskdata exists
                    task = key
                    # get dataframe for original confounds.tsv
                    orig_confounds_path = workdir + '/intermediates/' + subject + '/' + task + '/confounds.tsv'
                    df_confounds = pd.read_csv(orig_confounds_path, sep="\t")
                    # get dataframe for gs_meants.txt
                    gs_meants_path = workdir + '/intermediates/' + subject + '/' + task + '/gs_meants.txt'
                    df_gs_meants = pd.read_csv(gs_meants_path, sep="\t", header=None)
                    df_gs_meants.columns = ["GlobalSignal"]
                    # get dataframe for csf_wm_meants.txt
                    csf_wm_meants_path = workdir + '/intermediates/' + subject + '/' + task + '/csf_wm_meants.txt'
                    df_csf_wm_meants = pd.read_csv(csf_wm_meants_path, delim_whitespace=True, header=None)
                    df_csf_wm_meants.columns = ["CSF", "GreyMatter", "WhiteMatter"]
                    # Replace respective columns
                    df_confounds['WhiteMatter'] = df_csf_wm_meants['WhiteMatter']
                    df_confounds['CSF'] = df_csf_wm_meants['CSF']
                    df_confounds['GlobalSignal'] = df_gs_meants['GlobalSignal']
                    # Save dataframe as confounds_mni.tsv
                    new_confounds_path = workdir + '/intermediates/' + subject + '/' + task + '/confounds_mni.tsv'
                    df_confounds.to_csv(new_confounds_path, sep="\t", encoding='utf-8', index=False)
                else:
                    # Taskdata doesn't exist
                    pass

        # Automatic file check: Check file status after first level statistics is done
        file_checks(workdir, json_dir, path_to_pipeline_json)

    # Creation of individual/block json files
    else:

        os.makedirs(json_dir, exist_ok=True)

        with open(path_to_pipeline_json, "r") as f:
            configuration = json.load(f)

        flattened_configuration = transpose(configuration['images'])

        # selecting metadata to be shared among subjects
        subject_metadata = dict()

        subject_keys = ['TemporalFilter', 'SmoothingFWHM']
        for key in subject_keys:
            subject_metadata[key] = configuration['metadata'][key]

        # getting names of paradigms (rest, task, etc) using keys in image section
        subject_all_keys = list(configuration['images'])
        subject_keys = list(configuration['images'])
        subject_keys.remove('T1w')

        for key in subject_keys:
            paradigm_keys = list(configuration['metadata'][key])
            paradigm_keys.remove('RepetitionTime')
            subject_metadata[key] = dict()
            for paradigm_key in paradigm_keys:
                subject_metadata[key][paradigm_key] = configuration['metadata'][key][paradigm_key]

        # file to save execution commands per subject
        file = open(os.path.join(workdir, "execute.txt"), "w")
        command = "docker run -itv /:/ext mindandbrain/pipeline -w " + workdir[4:] + " -j "

        block_size = 1
        if args.block_size is not None:
            try:
                block_size = int(args.block_size)
            except Exception as ex:
                print(ex)
                print('The number of subjects per block must be an integer')
                print('No blocks are being generated. Json files per subject are being generated')

        subject_names = list(flattened_configuration)
        subjects = len(subject_names)
        blocks = math.ceil(subjects / block_size)

        # loop for block
        for i in range(blocks):
            file_name = 'block_' + str(i) + '_pipeline.json'
            path_to_new_pipeline_json = os.path.join(json_dir, file_name)
            subject_images = dict()
            for key in subject_all_keys:
                subject_images[key] = dict()
            for key in subject_keys:
                subject_metadata[key]['RepetitionTime'] = dict()
            # loop for subjects within a block
            for j in range(block_size):
                index = i * block_size + j
                if index < subjects:
                    subject = subject_names[index]
                    print(str(i) + subject)
                    # adding images per subject
                    for key in subject_all_keys:
                        subject_images[key][subject] = configuration['images'][key][subject]
                    # adding different metadata per subject (Repetition Time)
                    for key in subject_keys:
                        subject_metadata[key]['RepetitionTime'][subject] = \
                            configuration['metadata'][key]['RepetitionTime'][subject]
                    # changing name of file in case no blocks are needed; file gets name of subject
                    if block_size == 1:
                        file_name = subject + '_pipeline.json'
                        path_to_new_pipeline_json = os.path.join(json_dir, file_name)
            # writing individual json file
            with open(path_to_new_pipeline_json, "w+") as f:
                json.dump({"images": subject_images, "metadata": subject_metadata}, f, indent=4)

            file.write(command + file_name + '\n')

        file.close()
=======
            pdb.post_mortem()
>>>>>>> 59574082
<|MERGE_RESOLUTION|>--- conflicted
+++ resolved
@@ -3,41 +3,6 @@
 # vi: set ft=python sts=4 ts=4 sw=4 et:
 
 import os
-<<<<<<< HEAD
-import numpy as np
-import pandas as pd
-import nibabel as nib
-import json
-import shutil
-import math
-from glob import glob
-from argparse import ArgumentParser
-from .cli import Cli
-from .conditions import parse_condition_files
-from .info import __version__
-from .workflow import init_workflow
-from .logging import init_logging
-from .patterns import ambiguous_match
-from .utils import get_path, transpose, nonzero_atlas
-from .file_checks import file_checks
-
-# Debug config for stop on first crash
-# from nipype import config
-# cfg = dict(execution={'stop_on_first_crash': True})
-# config.update_config(cfg)
-
-EXT_PATH = "/ext"
-
-
-def main():
-    ap = ArgumentParser(description="")
-    ap.add_argument("-w", "--workdir")
-    ap.add_argument("-p", "--nipype-plugin")
-    ap.add_argument("-s", "--setup-only", action="store_true", default=False)
-    ap.add_argument("-j", "--json-file")
-    ap.add_argument("-b", "--block-size")
-    ap.add_argument("-f", "--file-status", action='store_true')
-=======
 from os import path as op
 import sys
 import pkg_resources
@@ -134,7 +99,6 @@
         "--preproc-report", action="store_true", help="print a report", default=False,
     )
 
->>>>>>> 59574082
     args = ap.parse_args()
     global debug
     debug = args.debug
@@ -198,289 +162,14 @@
         Logger.setup(workdir, debug=debug, verbose=verbose)
     logger = logging.getLogger("pipeline")
 
-<<<<<<< HEAD
-                messagedisplayed = False
-                for k, v in wildcard_descriptions_.items():
-                    field = k + "_contains"
-                    if field not in contains:
-                        for w in m:
-                            if w[field] is not None:
-                                if not messagedisplayed:
-                                    c.info("Detected ambiguous filenames!")
-                                    messagedisplayed = True
-                                y = ["\"" + x + "\"" for x in w[field]]
-                                response0 = c.select(
-                                    "Does %s contain %s?" % (wildcard_descriptions_[k], " and ".join(y)), ["Yes", "No"])
-                                if response0 == "Yes":
-                                    # contains[field] = n[field]
-                                    break
-                    if field not in contains:
-                        contains[field] = None
-
-                for n in m:
-                    is_good = True
-                    for k, v in wildcard_descriptions_.items():
-                        field = k + "_contains"
-                        if field in contains and field in n:
-                            if n[field] != contains[field]:
-                                is_good = False
-                    if is_good:
-                        m_ += [n]
-                m = m_
-
-            m = m[0]
-
-            subject = ""
-            if "*" in m:
-                subject = m["*"]
-
-            run = ""
-            if "?" in m:
-                run = m["?"]
-
-            condition = ""
-            if "$" in m:
-                condition = m["$"]
-
-            if subject not in files:
-                files[subject] = dict()
-            if run not in files[subject]:
-                files[subject][run] = dict()
-
-            files[subject][run][condition] = g
-
-        if len(files) == 0:
-            response = c.select("Try again?", ["Yes", "No"])
-
-            if response == "Yes":
-                return get_files(description, runs=runs, conditions=conditions)
-
-        return files
-
-    #
-    # interface code that asks user questions
-    #
-
-    if not os.path.isfile(path_to_pipeline_json):
-        if c is None:
-            c = Cli()
-            c.info("mindandbrain pipeline %s" % __version__)
-            c.info("")
-
-        #
-        # anatomical/structural data
-        #
-
-        description = "anatomical/structural data"
-        c.info("Please specify %s" % description)
-
-        field_name = "T1w"
-        field_description = "T1-weighted image"
-
-        images[field_name] = get_files(field_description)
-
-        subject_ids = list(images[field_name].keys())
-
-        c.info("")
-
-        #
-        # functional/rest data
-        #
-
-        description = "resting state data"
-        field_description = "resting state image"
-
-        response0 = c.select("Is %s available?" % description, ["Yes", "No"])
-        # c.info("Please specify %s" % description)
-        # response0 = "Yes"
-
-        if response0 == "Yes":
-
-            configuration["rest"] = dict()
-            images["rest"] = get_files(field_description, runs=True)
-            configuration["rest"]["RepetitionTime"] = dict()
-            for subject in subject_ids:
-                configuration["rest"]["RepetitionTime"][subject] = float(str(nib.load(
-                    transpose(images["rest"])[""][subject]  # gets the path of the nii.gz file for each subject
-                ).header.get_zooms()[3]))  # reads the repetion time from the nii.gz file
-            # metadata["rest"]["RepetitionTime"] = float(c.read("Specify the repetition time",
-            #                                                       o=str(nib.load(image).header.get_zooms()[3])))
-
-            ped = c.select("Specify the phase encoding direction",
-                           ["AP", "PA", "LR", "RL", "SI", "IS"])
-            configuration["rest"]["PhaseEncodingDirection"] = \
-                {"AP": "j", "PA": "j", "LR": "i", "RL": "i", "IS": "k", "SI": "k"}[ped]
-
-            response3 = c.select("Calculate connectivity matrix from brain atlas?", ["Yes", "No"])
-            if response3 == "Yes":
-                configuration["rest"]["BrainAtlasImage"] = {}
-                while response3 == "Yes":
-                    name = c.read("Specify Atlas name")
-                    configuration["rest"]["BrainAtlasImage"][name] = get_file("brain atlas image")
-                    response3 = c.select("Add another Atlas?", ["Yes", "No"])
-
-            response3 = c.select("Calculate seed connectivity?", ["Yes", "No"])
-            if response3 == "Yes":
-                configuration["rest"]["ConnectivitySeeds"] = {}
-                while response3 == "Yes":
-                    name = c.read("Specify seed name")
-                    configuration["rest"]["ConnectivitySeeds"][name] = get_file("seed mask image")
-                    response3 = c.select("Add another seed?", ["Yes", "No"])
-
-            response3 = c.select("Calculate ICA network templates via dual regression?", ["Yes", "No"])
-            if response3 == "Yes":
-                configuration["rest"]["ICAMaps"] = {}
-
-                while response3 == "Yes":
-                    name = c.read("Specify an ICA network templates name")
-                    configuration["rest"]["ICAMaps"][name] = get_file("ICA network templates image")
-                    response3 = c.select("Use another ICA network templates image?", ["Yes", "No"])
-
-            response3 = c.select("Do you want to calculate ReHo?", ["Yes", "No"])
-            if response3 == "Yes":
-                configuration["rest"]["reho"] = True
-
-            response3 = c.select("Do you want to calculate ALFF?", ["Yes", "No"])
-            if response3 == "Yes":
-                configuration["rest"]["alff"] = True
-
-            response3 = c.select("Do you want to add confound regressors to the model?", ["Yes", "No"])
-            configuration["rest"]["UseMovPar"] = False
-            configuration["rest"]["CSF"] = False
-            configuration["rest"]["Whitematter"] = False
-            configuration["rest"]["GlobalSignal"] = False
-            if response3 == "Yes":
-                response4 = c.select("Add motion parameters (6 dof) to model?", ["Yes", "No"])
-                if response4 == "Yes":
-                    configuration["rest"]["UseMovPar"] = True
-                response4 = c.select("Add CSF to model?", ["Yes", "No"])
-                if response4 == "Yes":
-                    configuration["rest"]["CSF"] = True
-                response4 = c.select("Add White Matter to model?", ["Yes", "No"])
-                if response4 == "Yes":
-                    configuration["rest"]["Whitematter"] = True
-                response4 = c.select("Add Global Signal to model?", ["Yes", "No"])
-                if response4 == "Yes":
-                    configuration["rest"]["GlobalSignal"] = True
-
-            # response3 = c.select("Is field map data available?", ["Yes", "No"])
-            #
-            # if response3 == "Yes":
-            #     response4 = c.select("Specify the format of field map data", ["Yes", "No"])
-
-            # response0 = c.select("Is further %s available?" % description, ["Yes", "No"])
-
-        c.info("")
-
-        #
-        # functional/task data
-        #
-
-        description = "task data"
-        field_description = "task image"
-
-        response0 = c.select("Is %s available?" % description, ["Yes", "No"])
-        # c.info("Please specify %s" % description)
-        # response0 = "Yes"
-
-        while response0 == "Yes":
-            field_name = c.read("Specify the paradigm name")
-
-            configuration[field_name] = dict()
-            images[field_name] = get_files(field_description, runs=True)
-            configuration[field_name]["RepetitionTime"] = dict()
-            for subject in subject_ids:
-                configuration[field_name]["RepetitionTime"][subject] = float(str(nib.load(
-                    transpose(images[field_name])[""][subject]  # gets the path of the nii.gz file for each subject
-                ).header.get_zooms()[3]))  # reads the repetion time from the nii.gz file
-            # metadata[field_name]["RepetitionTime"] = float(c.read("Specify the repetition time",
-            #     o = str(nib.load(image).header.get_zooms()[3])))
-
-            ped = c.select("Specify the phase encoding direction",
-                           ["AP", "PA", "LR", "RL", "SI", "IS"])
-            configuration[field_name]["PhaseEncodingDirection"] = \
-                {"AP": "j", "PA": "j", "LR": "i", "RL": "i", "IS": "k", "SI": "k"}[ped]
-
-            description2 = "condition/explanatory variable"
-            response2 = c.select("Specify the format of the %s files" % description2,
-                                 ["FSL 3-column", "SPM multiple conditions"])
-
-            conditions = None
-            if response2 == "SPM multiple conditions":
-                conditions = get_files(description2, runs=True)
-            elif response2 == "FSL 3-column":
-                conditions = get_files(description2, runs=True, conditions=True)
-
-            conditions = parse_condition_files(conditions, form=response2)
-
-            condition = list(next(iter(next(iter(conditions.values())).values())))
-            condition = sorted(condition)
-
-            c.info("Specify contrasts")
-
-            contrasts = dict()
-
-            response3 = "Yes"
-            while response3 == "Yes":
-                contrast_name = c.read("Specify the contrast name")
-                contrast_values = c.fields("Specify the contrast values", condition)
-
-                contrasts[contrast_name] = {k: float(v) for k, v in zip(condition, contrast_values)}
-
-                response3 = c.select("Add another contrast?", ["Yes", "No"])
-
-            configuration[field_name]["Conditions"] = conditions
-            configuration[field_name]["Contrasts"] = contrasts
-
-            response3 = c.select("Do you want to add confound regressors to the model?", ["Yes", "No"])
-            configuration[field_name]["UseMovPar"] = False
-            configuration[field_name]["CSF"] = False
-            configuration[field_name]["Whitematter"] = False
-            configuration[field_name]["GlobalSignal"] = False
-            if response3 == "Yes":
-                response4 = c.select("Add motion parameters (6 dof) to model?", ["Yes", "No"])
-                if response4 == "Yes":
-                    configuration[field_name]["UseMovPar"] = True
-                response4 = c.select("Add CSF to model?", ["Yes", "No"])
-                if response4 == "Yes":
-                    configuration[field_name]["CSF"] = True
-                response4 = c.select("Add White Matter to model?", ["Yes", "No"])
-                if response4 == "Yes":
-                    configuration[field_name]["Whitematter"] = True
-                response4 = c.select("Add GlobalSignal to model?", ["Yes", "No"])
-                if response4 == "Yes":
-                    configuration[field_name]["GlobalSignal"] = True
-
-            # if response3 == "Yes":
-            #     response4 = c.select("Specify the format of field map data", ["Yes", "No"])
-
-            response0 = c.select("Is further %s available?" % description, ["Yes", "No"])
-=======
     logger.info(f"Version: {__version__}")
     logger.info(f"Debug: {debug}")
->>>>>>> 59574082
 
     if not should_run["spec-ui"]:
         logger.info(f"Did not run step: spec")
 
     workflow = None
 
-<<<<<<< HEAD
-        c.info("")
-
-        response0 = c.select("Specify a group design?", ["Yes", "No"])
-        if response0 == "Yes":
-            spreadsheet_file = get_file("covariates/group data spreadsheet")
-            spreadsheet = pd.read_csv(spreadsheet_file)
-
-            id_column = c.select("Specify the column containing subject names", spreadsheet.columns)
-
-            covariates = spreadsheet.set_index(id_column).to_dict()
-
-            group_column = c.select("Specify the column containing group names", spreadsheet.columns)
-            groups = covariates[group_column]
-            del covariates[group_column]
-=======
     if not should_run["workflow"]:
         logger.info(f"Did not run step: workflow")
     else:
@@ -493,7 +182,6 @@
         workflow = init_workflow(
             workdir, no_compose_transforms=args.no_compose_transforms, freesurfer=args.freesurfer
         )
->>>>>>> 59574082
 
     execgraphs = None
 
@@ -609,241 +297,11 @@
     except Exception as e:
         import logging
 
-<<<<<<< HEAD
-    # Manual file check: Check file status after first level statistics is done
-    if args.file_status:
-        file_checks(workdir, json_dir, path_to_pipeline_json)
-
-    # Run workflow if setup_only flag is not given
-    elif not args.setup_only:
-        workflow = init_workflow(workdir, path_to_pipeline_json)
-=======
         logger = logging.getLogger("pipeline")
         logger.exception("Exception: %s", e)
->>>>>>> 59574082
 
         global debug
         if debug:
             import pdb
 
-<<<<<<< HEAD
-        if args.nipype_plugin is None:
-            plugin_settings = {
-                "plugin"     : "MultiProc",
-                "plugin_args": {
-                    "n_procs"           : cpu_count(),
-                    "raise_insufficient": False,
-                    "maxtasksperchild"  : 1,
-                }
-            }
-        else:
-            plugin_settings = {
-                "plugin": args.nipype_plugin
-            }
-
-        import gc
-        gc.collect()
-
-        workflow.run(**plugin_settings)
-
-        # copy confounds.tsv from task to intermediates/subject
-        # access pipeline.json to get subjects and tasks for path
-        with open(path_to_pipeline_json, "r") as f:
-            configuration = json.load(f)
-
-        flattened_configuration = transpose(configuration['images'])
-
-        for subject in flattened_configuration:
-            # Check if there is taskdata in metadata as otherwise there is no confounds.tsv
-            for key in flattened_configuration[subject]:
-                if key not in ["T1w", "T2w", "FLAIR"]:
-                    # Taskdata exists
-                    task = key
-                    # use glob for wildcard as path has truncated subject_id in fmriprep
-                    try:
-                        source = glob(workdir + '/nipype/sub_' + subject + '/task_' + task + '/func_preproc*' +
-                                      '/bold_confounds_wf/concat/confounds.tsv')[0]
-                        destination = workdir + '/intermediates/' + subject + '/' + task + '/confounds.tsv'
-                        shutil.copyfile(src=source, dst=destination)
-                    except IndexError:
-                        print(
-                            'Warning: confounds.tsv was not found, check intermediate files in nipype/<subject_id>/...')
-                else:
-                    # Taskdata doesn't exist
-                    pass
-        # calculate correlation matrix from atlas matrix
-        # save correlation matrix as csv
-        for subject in flattened_configuration:
-            for key in flattened_configuration[subject]:
-                if key not in ["T1w", "T2w", "FLAIR"]:
-                    task = key
-                    try:
-                        for idx, atlas_idx in enumerate(
-                                ["%04d" % x for x in range(len(configuration['metadata'][task]['BrainAtlasImage']))]):
-                            try:
-                                if len(configuration['metadata'][task]['BrainAtlasImage']) >= 2:
-                                    source = workdir + '/intermediates/' + subject + '/' + task + \
-                                             '/brainatlas_matrix' + str(atlas_idx) + '.txt'
-                                else:
-                                    source = workdir + '/intermediates/' + subject + '/' + task + '/brainatlas_matrix.txt'
-                                destination = workdir + '/intermediates/' + subject + '/' + task + \
-                                              '/corr_matrix_' + \
-                                              list(configuration['metadata'][task]['BrainAtlasImage'].keys())[idx] + \
-                                              '.csv'
-                                atlas_matrix = pd.read_csv(source, sep=" ", header=None, skipinitialspace=True)
-                                # drop last column as there is only NaN in there due to delimiting issues
-                                atlas_matrix.drop(atlas_matrix.columns[len(atlas_matrix.columns) - 1], axis=1,
-                                                  inplace=True)
-                                # coverage part (#issue9)
-                                atlas_name = list(configuration['metadata'][task]['BrainAtlasImage'].keys())[idx]
-                                atlas_file = configuration['metadata'][task]['BrainAtlasImage'][atlas_name]
-                                seg_image_path = glob(workdir + '/nipype/sub_' + subject + '/task_' +
-                                                      task + '/func_preproc*' +
-                                                      '/bold_mni_trans_wf/mask_mni_tfm/'
-                                                      'ref_image_corrected_brain_mask_maths_trans.nii.gz')[0]
-                                dest_coverage = workdir + '/intermediates/' + subject + '/' + task + '/' + \
-                                                atlas_name + '_coverage.csv'
-                                # create get coverage from util function and create dataframe
-                                df_coverage = pd.DataFrame(nonzero_atlas(
-                                    seg_image_path=seg_image_path,
-                                    atlas_image_path=atlas_file))
-                                df_coverage.columns = ['label', 'data', 'atlas']
-                                df_coverage['ratio'] = df_coverage['data'] / df_coverage['atlas']
-                                df_coverage.to_csv(dest_coverage, index=False)
-                                # get list of all rows below threshold
-                                threshold = 0.8
-                                indices_below_threshold = list(
-                                    df_coverage.loc[df_coverage['ratio'] < threshold].index
-                                )
-                                for index in indices_below_threshold:
-                                    atlas_matrix[index] = np.nan
-                                corr_matrix = atlas_matrix.corr(method='pearson')
-                                for index in indices_below_threshold:
-                                    corr_matrix[index] = 'NaN'
-                                    corr_matrix.loc[index] = 'NaN'
-                                corr_matrix.to_csv(destination, index=False, header=False)
-                                shutil.move(source,
-                                            workdir + '/intermediates/' + subject + '/' + task +
-                                            '/brainatlas_timeseries_' +
-                                            list(configuration['metadata'][task]['BrainAtlasImage'].keys())[
-                                                idx] + '.txt')
-                            except OSError as e:
-                                print(
-                                    'Warning: atlas_matrix was not found. Correlation matrix could not be computed')
-                                print(e)
-                    except KeyError:
-                        pass
-        # create confounds_mni.tsv
-        for subject in flattened_configuration:
-            # Check if there is taskdata in metadata as otherwise there is no confounds.tsv
-            for key in flattened_configuration[subject]:
-                if key not in ["T1w", "T2w", "FLAIR"]:
-                    # Taskdata exists
-                    task = key
-                    # get dataframe for original confounds.tsv
-                    orig_confounds_path = workdir + '/intermediates/' + subject + '/' + task + '/confounds.tsv'
-                    df_confounds = pd.read_csv(orig_confounds_path, sep="\t")
-                    # get dataframe for gs_meants.txt
-                    gs_meants_path = workdir + '/intermediates/' + subject + '/' + task + '/gs_meants.txt'
-                    df_gs_meants = pd.read_csv(gs_meants_path, sep="\t", header=None)
-                    df_gs_meants.columns = ["GlobalSignal"]
-                    # get dataframe for csf_wm_meants.txt
-                    csf_wm_meants_path = workdir + '/intermediates/' + subject + '/' + task + '/csf_wm_meants.txt'
-                    df_csf_wm_meants = pd.read_csv(csf_wm_meants_path, delim_whitespace=True, header=None)
-                    df_csf_wm_meants.columns = ["CSF", "GreyMatter", "WhiteMatter"]
-                    # Replace respective columns
-                    df_confounds['WhiteMatter'] = df_csf_wm_meants['WhiteMatter']
-                    df_confounds['CSF'] = df_csf_wm_meants['CSF']
-                    df_confounds['GlobalSignal'] = df_gs_meants['GlobalSignal']
-                    # Save dataframe as confounds_mni.tsv
-                    new_confounds_path = workdir + '/intermediates/' + subject + '/' + task + '/confounds_mni.tsv'
-                    df_confounds.to_csv(new_confounds_path, sep="\t", encoding='utf-8', index=False)
-                else:
-                    # Taskdata doesn't exist
-                    pass
-
-        # Automatic file check: Check file status after first level statistics is done
-        file_checks(workdir, json_dir, path_to_pipeline_json)
-
-    # Creation of individual/block json files
-    else:
-
-        os.makedirs(json_dir, exist_ok=True)
-
-        with open(path_to_pipeline_json, "r") as f:
-            configuration = json.load(f)
-
-        flattened_configuration = transpose(configuration['images'])
-
-        # selecting metadata to be shared among subjects
-        subject_metadata = dict()
-
-        subject_keys = ['TemporalFilter', 'SmoothingFWHM']
-        for key in subject_keys:
-            subject_metadata[key] = configuration['metadata'][key]
-
-        # getting names of paradigms (rest, task, etc) using keys in image section
-        subject_all_keys = list(configuration['images'])
-        subject_keys = list(configuration['images'])
-        subject_keys.remove('T1w')
-
-        for key in subject_keys:
-            paradigm_keys = list(configuration['metadata'][key])
-            paradigm_keys.remove('RepetitionTime')
-            subject_metadata[key] = dict()
-            for paradigm_key in paradigm_keys:
-                subject_metadata[key][paradigm_key] = configuration['metadata'][key][paradigm_key]
-
-        # file to save execution commands per subject
-        file = open(os.path.join(workdir, "execute.txt"), "w")
-        command = "docker run -itv /:/ext mindandbrain/pipeline -w " + workdir[4:] + " -j "
-
-        block_size = 1
-        if args.block_size is not None:
-            try:
-                block_size = int(args.block_size)
-            except Exception as ex:
-                print(ex)
-                print('The number of subjects per block must be an integer')
-                print('No blocks are being generated. Json files per subject are being generated')
-
-        subject_names = list(flattened_configuration)
-        subjects = len(subject_names)
-        blocks = math.ceil(subjects / block_size)
-
-        # loop for block
-        for i in range(blocks):
-            file_name = 'block_' + str(i) + '_pipeline.json'
-            path_to_new_pipeline_json = os.path.join(json_dir, file_name)
-            subject_images = dict()
-            for key in subject_all_keys:
-                subject_images[key] = dict()
-            for key in subject_keys:
-                subject_metadata[key]['RepetitionTime'] = dict()
-            # loop for subjects within a block
-            for j in range(block_size):
-                index = i * block_size + j
-                if index < subjects:
-                    subject = subject_names[index]
-                    print(str(i) + subject)
-                    # adding images per subject
-                    for key in subject_all_keys:
-                        subject_images[key][subject] = configuration['images'][key][subject]
-                    # adding different metadata per subject (Repetition Time)
-                    for key in subject_keys:
-                        subject_metadata[key]['RepetitionTime'][subject] = \
-                            configuration['metadata'][key]['RepetitionTime'][subject]
-                    # changing name of file in case no blocks are needed; file gets name of subject
-                    if block_size == 1:
-                        file_name = subject + '_pipeline.json'
-                        path_to_new_pipeline_json = os.path.join(json_dir, file_name)
-            # writing individual json file
-            with open(path_to_new_pipeline_json, "w+") as f:
-                json.dump({"images": subject_images, "metadata": subject_metadata}, f, indent=4)
-
-            file.write(command + file_name + '\n')
-
-        file.close()
-=======
-            pdb.post_mortem()
->>>>>>> 59574082
+            pdb.post_mortem()