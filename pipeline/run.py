#!/usr/bin/env python
# -*- coding: utf-8 -*-
# emacs: -*- mode: python; py-indent-offset: 4; indent-tabs-mode: nil -*-
# vi: set ft=python sts=4 ts=4 sw=4 et:

from multiprocessing import set_start_method, cpu_count
set_start_method("forkserver", force = True)

from glob import glob
from os import path as op
import os

from argparse import ArgumentParser

import nibabel as nib

import re
import json

from .cli import cli

from .conditions import parse_condition_files

from .info import __version__

from .workflow import init_workflow

from .logging import init_logging

from .patterns import ambiguous_match

EXT_PATH = "/ext"
    
def get_path(path):
    path = path.strip()

    if path.startswith("/"):
        path = path[1:]

    path = op.join(EXT_PATH, path)

    return path
    
def main():
    ap = ArgumentParser(description = "")
    ap.add_argument("-w", "--workdir")
    ap.add_argument("-s", "--setup-only", action = "store_true", default = False)
    args = ap.parse_args()
    
    workdir = None
    if args.workdir is not None:
        workdir = get_path(args.workdir)
        
    #
    # tests
    #
    
    if not (op.isdir(EXT_PATH) and len(os.listdir(EXT_PATH)) > 0):
        c.error("Can not access host files at path %s. Did you forget the docker argument \"--mount ...\"?" % EXT_PATH)
    
    #
    # data structures
    #
    
    c = None
    images = dict()
    metadata = dict()
    field_maps = dict()
    
    subject_ids = []
        
    if workdir is None:
        if c is None:
            c = cli()
            c.info("mindandbrain pipeline %s" % __version__)
            c.info("")
        
        workdir = get_path(c.read("Specify the working directory"))
        c.info("")
        
    os.makedirs(workdir, exist_ok = True)
    
    save = op.join(workdir, "pipeline.json")

    #
    # helper functions
    #
    
    def get_file(description):
        path = get_path(c.read("Specify the path of the %s file" % description))
        if not op.isfile(path):
            return get_file(description)
        return path
        
    def get_files(description, runs = False, conditions = False):
        files = dict()
        
        c.info("Specify the path of the %s files" % description)
        
        wildcards = []
        
        if runs:
            c.info("Put \"?\" in place of run names")
            wildcards += ["?"]
        
        if conditions:
            c.info("Put \"$\" in place of condition names")
            wildcards += ["$"]
        
        path = get_path(c.read("Put \"*\" in place of the subject names"))
        wildcards += ["*"]
        
        wildcard_descriptions = {"*": "subject name", "$": "condition name", "?": "run name"}
        
        glob_path = path
        if runs:
            glob_path = glob_path.replace("?", "*")
        if conditions:
            glob_path = glob_path.replace("$", "*")
        glob_result = glob(glob_path)
        
        glob_result = [g for g in glob_result if op.isfile(g)]
        
        c.info("Found %i %s files" % (len(glob_result), description))
        
        contains = {}
        
        for g in glob_result:
            m = ambiguous_match(g, path, wildcards)
            
            if len(m) > 1:
                m_ = []
                
                possibilities = {}
                
                wildcard_descriptions_ = {k: v for k, v in wildcard_descriptions.items() if k in wildcards}
                
                is_good = set()
                for k, v in wildcard_descriptions_.items():
                    field = k + "_contains"
                    for i, w in enumerate(m):
                        if w[field] is not None:
                            if w["*"] in subject_ids:
                                is_good.add(i)
                if len(is_good) == 1:
                    w = m[next(iter(is_good))]
                    for k, v in wildcard_descriptions_.items():
                        field = k + "_contains"
                        contains[field] = w[field]
                
                messagedisplayed = False
                for k, v in wildcard_descriptions_.items():
                    field = k + "_contains"
                    if field not in contains:
                        for w in m:
                            if w[field] is not None:
                                if not messagedisplayed:
                                    c.info("Detected ambiguous filenames!")
                                    messagedisplayed = True
                                y = ["\"" + x + "\"" for x in w[field]]
                                response0 = c.select("Does %s contain %s?" % (wildcard_descriptions_[k], " and ".join(y)), ["Yes", "No"])
                                if response0 == "Yes":
                                    contains[field] = n[field]
                                    break
                    if field not in contains:
                        contains[field] = None
                
                # import pdb; pdb.set_trace()
            
                for n in m:
                    is_good = True
                    for k, v in wildcard_descriptions_.items():
                        field = k + "_contains"
                        if field in contains and field in n:
                            if n[field] != contains[field]:
                                is_good = False
                    if is_good:
                        m_ += [n]
                m = m_
            
            m = m[0]
            
            subject = ""
            if "*" in m:
                subject = m["*"]
            
            run = ""
            if "?" in m:
                run = m["?"]
            
            condition = ""
            if "$" in m:
                condition = m["$"]
                     
            # import pdb; pdb.set_trace()
            
            if subject not in files:
                files[subject] = dict()
            if run not in files[subject]:
                files[subject][run] = dict()
                
            files[subject][run][condition] = g
                
        if len(files) == 0:
            response = c.select("Try again?", ["Yes", "No"])
            
            if response == "Yes":
                return get_files(description)
            
        return files
        
        #
        #
        #
            
    if not op.isfile(save):
        if c is None:
            c = cli()
            c.info("mindandbrain pipeline %s" % __version__)
            c.info("")
        
        #
        # anatomical/structural data
        #
        
        description = "anatomical/structural data"
        
        # response0 = c.select("Is %s available?" % description, ["Yes", "No"])
        
        c.info("Please specify %s" % description)
        response0 = "Yes"
        
        field_names = ["T1w"]
        field_descriptions = ["T1-weighted image"]
        
        while response0 == "Yes":
            # response1 = c.select("Choose data type to specify", field_names)
            # 
            # if response1 is None:
            #     break
            # 
            # i = field_names.index(response1)
            i = 0
        
            field_name = field_names[i]
            field_description = field_descriptions[i]
        
            images[field_name] = get_files(field_description)
            
            subject_ids = list(images[field_name].keys())
        
            if len(images[field_name]) > 0:
                del field_names[i]
                del field_descriptions[i]
        
            if len(field_names) == 0:
                break
        
            # response0 = c.select("Is further %s available?" % description, ["Yes", "No"])
        
        c.info("")
        
        #
        # functional/rest data
        #
        
        description = "resting state data"
        field_description = "resting state image"
        
        response0 = c.select("Is %s available?" % description, ["Yes", "No"])
        # c.info("Please specify %s" % description)
        # response0 = "Yes"
        
        if response0 == "Yes":
            field_name = c.read("Specify the paradigm name", "rest")
            
            metadata[field_name] = dict()
            images[field_name] = get_files(field_description, runs = True)
            
            image = next(iter(next(iter(images[field_name].values())).values()))[""]
            metadata[field_name]["RepetitionTime"] = float(c.read("Specify the repetition time", 
                o = str(nib.load(image).header.get_zooms()[3])))
            
            # metadata[field_name]["RepetitionTime"] = float(str(nib.load(image).header.get_zooms()[3]))
            
            ped = c.select("Specify the phase encoding direction", \
                ["AP", "PA", "LR", "RL", "SI", "IS"])
            metadata[field_name]["PhaseEncodingDirection"] = \
                {"AP": "j", "PA": "j", "LR": "i", "RL": "i", "IS": "k", "SI": "k"}[ped]
            
            """
            response3 = c.select("Calculate connectivity matrix from brain atlas?", ["Yes", "No"])
            if response3 == "Yes":
                metadata[field_name]["BrainAtlasImage"] = get_file("brain atlas image")
            """
            
            response3 = c.select("Calculate seed connectivity?", ["Yes", "No"])
            if response3 == "Yes":
                metadata[field_name]["ConnectivitySeeds"] = {}
                while response3 == "Yes":
                    name = c.read("Specify seed name")
                    metadata[field_name]["ConnectivitySeeds"][name] = get_file("seed mask image")
                    response3 = c.select("Add another seed?", ["Yes", "No"])
                
            response3 = c.select("Calculate ICA component maps via dual regression?", ["Yes", "No"])
            if response3 == "Yes":
                metadata[field_name]["ICAMaps"] = get_file("ICA component maps image")
            
            # response3 = c.select("Is field map data available?", ["Yes", "No"])
            # 
            # if response3 == "Yes":
            #     response4 = c.select("Specify the format of field map data", ["Yes", "No"])
            
            # response0 = c.select("Is further %s available?" % description, ["Yes", "No"])
        
        c.info("")
        
        #
        # functional/task data
        #
        
        description = "task data"
        field_description = "task image"
        
        response0 = c.select("Is %s available?" % description, ["Yes", "No"])
        # c.info("Please specify %s" % description)
        # response0 = "Yes"
        
        while response0 == "Yes":
            field_name = c.read("Specify the paradigm name")
            
            metadata[field_name] = dict()
            images[field_name] = get_files(field_description, runs = True)
            
            image = next(iter(next(iter(images[field_name].values())).values()))[""]
            # metadata[field_name]["RepetitionTime"] = float(c.read("Specify the repetition time", 
            #     o = str(nib.load(image).header.get_zooms()[3])))
            
            metadata[field_name]["RepetitionTime"] = float(str(nib.load(image).header.get_zooms()[3]))
            
            ped = c.select("Specify the phase encoding direction", \
                ["AP", "PA", "LR", "RL", "SI", "IS"])
            metadata[field_name]["PhaseEncodingDirection"] = \
                {"AP": "j", "PA": "j", "LR": "i", "RL": "i", "IS": "k", "SI": "k"}[ped]
            
            description2 = "condition/explanatory variable"
            response2 = c.select("Specify the format of the %s files" % description2, \
                ["FSL 3-column", "SPM multiple conditions"])
            
            conditions = None
            if response2 == "SPM multiple conditions":
                conditions = get_files(description2, runs = True)
            elif response2 == "FSL 3-column":
                conditions = get_files(description2, runs = True, conditions = True)
            
            conditions = parse_condition_files(conditions, format = response2)
            
            condition = list(next(iter(next(iter(conditions.values())).values())))
            condition = sorted(condition)

            c.info("Specify contrasts")
            
            contrasts = dict()
            
            response3 = "Yes"
            while response3 == "Yes":
                contrast_name = c.read("Specify the contrast name")
                contrast_values = c.fields("Specify the contrast values", condition)
                
                contrasts[contrast_name] = {k:float(v) for k, v in zip(condition, contrast_values)}
                
                response3 = c.select("Add another contrast?", ["Yes", "No"])
            
            metadata[field_name]["Conditions"] = conditions
            metadata[field_name]["Contrasts"] = contrasts
            
            response3 = c.select("Add motion parameters (6 dof) to model?", ["Yes", "No"])
            metadata[field_name]["UseMovPar"] = response3 == "Yes"
            # 
            # if response3 == "Yes":
            #     response4 = c.select("Specify the format of field map data", ["Yes", "No"])
            
            response0 = c.select("Is further %s available?" % description, ["Yes", "No"])
        
        c.info("")
        
        metadata["TemporalFilter"] = float(c.read("Specify the temporal filter width in seconds", 
            o = str(125.0)))
        metadata["SmoothingFWHM"] = float(c.read("Specify the smoothing FWHM in mm", 
            o = str(5.0)))
        
        c.info("")
        
        with open(save, "w+") as f:
            json.dump({"images": images, "metadata": metadata}, f, indent = 4)
            
        c.info("Saved configuration")
        
        c.info("")
        c.info("")
    
<<<<<<< HEAD
    if not args.setup_only:
        workflow = init_workflow(workdir)
=======
        c.info("")
    
    if not args.do_not_run:
        workflow = init_workflow(workdir, keep_intermediates = args.keep_intermediates)
>>>>>>> 5ce56db1
        
        plugin_settings = {}
        init_logging(workdir)
        
        plugin_settings = {
            "plugin": "MultiProc",
            "plugin_args": {
                "n_procs": cpu_count(),
                "raise_insufficient": False,
                "maxtasksperchild": 1,
            }
        }
        
        import gc
        gc.collect()
        
        workflow.run(**plugin_settings)
    <|MERGE_RESOLUTION|>--- conflicted
+++ resolved
@@ -399,15 +399,8 @@
         c.info("")
         c.info("")
     
-<<<<<<< HEAD
     if not args.setup_only:
         workflow = init_workflow(workdir)
-=======
-        c.info("")
-    
-    if not args.do_not_run:
-        workflow = init_workflow(workdir, keep_intermediates = args.keep_intermediates)
->>>>>>> 5ce56db1
         
         plugin_settings = {}
         init_logging(workdir)
