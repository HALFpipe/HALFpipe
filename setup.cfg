--- conflicted
+++ resolved
@@ -30,13 +30,8 @@
     nibabel >= 3.0.0
     nipype @ git+https://github.com/hippocampusgirl/nipype.git@1.5.1+halfpipe.1
     nitime @ git+https://github.com/nipy/nitime.git@rel/0.8.1
-<<<<<<< HEAD
-    fmriprep @ git+https://github.com/hippocampusgirl/fmriprep.git@20.2.0rc1+halfpipe.1
-    smriprep @ git+https://github.com/nipreps/smriprep@0.7.0rc2
-=======
     fmriprep @ git+https://github.com/hippocampusgirl/fmriprep.git@20.2.0+halfpipe.1
     smriprep @ git+https://github.com/nipreps/smriprep@0.7.0
->>>>>>> a88b1c7c
     sdcflows == 1.3.3
     mriqc @ git+https://github.com/poldracklab/mriqc@0.15.3
     niworkflows @ git+https://github.com/hippocampusgirl/niworkflows.git@1.3.1+halfpipe.1
