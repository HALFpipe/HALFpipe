Bootstrap: docker
From: poldracklab/fmriprep:20.2.0

%environment
  export HALFPIPE_RESOURCE_DIR="/home/fmriprep/.cache/halfpipe"
  export TEMPLATEFLOW_HOME="/home/fmriprep/.cache/templateflow"

%setup
  mkdir -p ${SINGULARITY_ROOTFS}/halfpipe
  mkdir -p ${SINGULARITY_ROOTFS}/ext

%files
  . /halfpipe

%post
<<<<<<< HEAD
  BUILD=295
=======
  BUILD=294
>>>>>>> 0e9228bc

  chmod -R a+rwx /halfpipe /usr/local/miniconda
  
  su -c 'export PATH=/usr/local/miniconda/bin:$PATH && \
    cd /halfpipe && \
    pip install --upgrade pip && \
    pip uninstall --yes fmriprep smriprep mriqc niworkflows nipype statsmodels patsy matplotlib && \
    pip install --use-feature=2020-resolver . && \
    python postsetup.py' fmriprep
  
  rm -rf /halfpipe ~/.cache/pip

%runscript
  exec /usr/local/miniconda/bin/halfpipe "$@"
  
%startscript
  exec /usr/local/miniconda/bin/halfpipe "$@"<|MERGE_RESOLUTION|>--- conflicted
+++ resolved
@@ -13,11 +13,7 @@
   . /halfpipe
 
 %post
-<<<<<<< HEAD
-  BUILD=295
-=======
-  BUILD=294
->>>>>>> 0e9228bc
+  BUILD=296
 
   chmod -R a+rwx /halfpipe /usr/local/miniconda
   
