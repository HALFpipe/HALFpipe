Bootstrap: docker
From: nipreps/fmriprep:20.2.1

%environment
  export HALFPIPE_RESOURCE_DIR="/home/fmriprep/.cache/halfpipe"
  export TEMPLATEFLOW_HOME="/home/fmriprep/.cache/templateflow"

%setup
  mkdir -p ${SINGULARITY_ROOTFS}/halfpipe
  mkdir -p ${SINGULARITY_ROOTFS}/ext

%files
  . /halfpipe

%post
<<<<<<< HEAD
  BUILD=381

=======
>>>>>>> 746f3284
  chmod -R a+rwx /halfpipe /usr/local/miniconda
  
  su -c 'export PATH=/usr/local/miniconda/bin:$PATH && \
    cd /halfpipe && \
    pip install --upgrade pip && \
    pip uninstall --yes fmriprep smriprep mriqc niworkflows nipype statsmodels patsy matplotlib && \
    pip install . && \
    python postsetup.py' fmriprep
  
  rm -rf /halfpipe/* ~/.cache/pip

%runscript
  exec /usr/local/miniconda/bin/halfpipe "$@"
  
%startscript
  exec /usr/local/miniconda/bin/halfpipe "$@"<|MERGE_RESOLUTION|>--- conflicted
+++ resolved
@@ -13,11 +13,6 @@
   . /halfpipe
 
 %post
-<<<<<<< HEAD
-  BUILD=381
-
-=======
->>>>>>> 746f3284
   chmod -R a+rwx /halfpipe /usr/local/miniconda
   
   su -c 'export PATH=/usr/local/miniconda/bin:$PATH && \
