Bootstrap: docker
From: poldracklab/fmriprep:20.1.0rc2

%environment
  export PIPELINE_RESOURCE_DIR="/home/fmriprep/.cache/pipeline"
  export TEMPLATEFLOW_HOME="/home/fmriprep/.cache/templateflow"

%setup
  mkdir -p ${SINGULARITY_ROOTFS}/pipeline
  mkdir -p ${SINGULARITY_ROOTFS}/ext

%files
  . /pipeline

%post
<<<<<<< HEAD
  BUILD=6
=======
  BUILD=7
>>>>>>> 3e531256

  chmod -R a+rwx /pipeline /usr/local/miniconda
  
  su -c 'export PATH=/usr/local/miniconda/bin:$PATH && \
    cd /pipeline && \
    pip install --upgrade pip && \
    pip install . && \
    python postsetup.py' fmriprep
  
  rm -rf ~/.cache/pip

%runscript
  exec /usr/local/miniconda/bin/pipeline "$@"
  
%startscript
  exec /usr/local/miniconda/bin/pipeline "$@"<|MERGE_RESOLUTION|>--- conflicted
+++ resolved
@@ -13,11 +13,7 @@
   . /pipeline
 
 %post
-<<<<<<< HEAD
-  BUILD=6
-=======
-  BUILD=7
->>>>>>> 3e531256
+  BUILD=10
 
   chmod -R a+rwx /pipeline /usr/local/miniconda
   
